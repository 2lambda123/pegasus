--- conflicted
+++ resolved
@@ -1,5 +1 @@
-<<<<<<< HEAD
-pegasus.version = 4.9.0panorama
-=======
-pegasus.version = 4.9.2dev
->>>>>>> 3c8bb2df
+pegasus.version = 4.9.2panorama
