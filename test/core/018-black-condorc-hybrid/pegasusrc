pegasus.catalog.site=XML3
pegasus.catalog.site.file=sites.xml

pegasus.dir.useTimestamp=true
pegasus.dir.storage.deep=false

pegasus.condor.logs.symlink = false

pegasus.data.configuration = condorio
pegasus.transfer.worker.package = true

# there are compute jobs that are not launched by kicstart
# hence enable integrity checking
<<<<<<< HEAD
pegasus.integrity.checking= false
=======
pegasus.integrity.checking= none
>>>>>>> 3c8bb2df
<|MERGE_RESOLUTION|>--- conflicted
+++ resolved
@@ -11,8 +11,4 @@
 
 # there are compute jobs that are not launched by kicstart
 # hence enable integrity checking
-<<<<<<< HEAD
-pegasus.integrity.checking= false
-=======
-pegasus.integrity.checking= none
->>>>>>> 3c8bb2df
+pegasus.integrity.checking= none