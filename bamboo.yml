project:
  key: PEGASUS
  name: Pegasus
  plans:
    - key: BNT48
      name: Build & Test (master)
      scm:
        - !git
          name: Pegasus
          url: https://github.com/pegasus-isi/pegasus.git
          branch: master
      stages:
        - name: Source Checkout
          jobs:
            - key: DIST
              name: Source checkout and distribution
              description: Create the full distribution tarball
              tasks:
                - !checkout
                  description: Checks the Pegasus code out from our source repository
                  forceCleanBuild: true
                  repositories:
                    - name: Pegasus
                      checkoutDirectory: pegasus-source
                - !script
                  description: Create source tarballs
                  inlineScript:
                    interpreter: !scriptInterpreter LEGACY_SH_BAT
                    scriptBody: |
                      set -e
                      set -x

                      pwd
                      ls -la

                      VERSION=`pegasus-source/release-tools/getversion`

                      # Make sure it is clean
                      (cd pegasus-source && ant clean)

                      # We need a versioned copy to put on the website that
                      # excludes git files
                      cp -a pegasus-source pegasus-source-$VERSION
                      #tar -czf pegasus-source-$VERSION.tar.gz --exclude=.git --exclude=.gitignore pegasus-source-$VERSION
                      tar -czf pegasus-source-$VERSION.tar.gz pegasus-source-$VERSION

                      # Create the source tarball for python source files using setup.py
                      (cd pegasus-source && ant dist-python-source && mv dist/pegasus-python-source-$VERSION.tar.gz ..)


                      # Create a source tarball with documentation and
                      # setup files to be used as the input to later
                      # build stages so we don't have to build the documentation
                      # multiple times
                      (cd pegasus-source && ant doc dist-clean)
                      #tar -czf pegasus-source.tar.gz --exclude=.git --exclude=.gitignore pegasus-source
                      tar -czf pegasus-source.tar.gz pegasus-source
              artifactDefinitions:
                - name: pegasus-python-source-versioned
                  copyPattern: 'pegasus-python-source-*.tar.gz'
                  isShared: true
                - name: pegasus-source-versioned
                  copyPattern: 'pegasus-source-*.tar.gz'
                  isShared: true
                - name: pegasus-source
                  copyPattern: 'pegasus-source.tar.gz'
                  isShared: true
              miscellaneous:
                cleanWorkingDirectoryAfterEachBuild: true

        - name: Unit Tests
          description: Run Unit Tests on Code and Binaries
          jobs:
            - key: D9CUT
              name: Debian 9 C Unit Tests
              tasks:
                - !script
                  description: Untar source
                  inlineScript:
                    interpreter: !scriptInterpreter LEGACY_SH_BAT
                    scriptBody: "tar xzf pegasus-source.tar.gz"
                - !script
                  description: C Unit Tests
                  inlineScript:
                    interpreter: !scriptInterpreter LEGACY_SH_BAT
                    scriptBody: |
                      TAG=${bamboo_TAG_DEBIAN_9}

                      /opt/docker/docker-bamboo-wrapper pull pegasus/pegasus:${TAG}

                      /opt/docker/docker-bamboo-wrapper run \
                      --rm \
                      --volume ${bamboo_build_working_directory}/pegasus-source:/home/bamboo/pegasus-source \
                      --entrypoint ant \
                      pegasus/pegasus:${TAG} test-kickstart test-pmc
              artifactDependencies:
                - name: pegasus-source
              requirements:
                - capabilityKey: system.docker.executable
                  matchType: !exists exists
              miscellaneous:
                cleanWorkingDirectoryAfterEachBuild: true
            - key: D9JUT
              name: Debian 9 Java Unit Tests
              tasks:
                - !script
                  description: Untar source
                  inlineScript:
                    interpreter: !scriptInterpreter LEGACY_SH_BAT
                    scriptBody: "tar xzf pegasus-source.tar.gz"
                - !script
                  description: Java Unit Tests
                  inlineScript:
                    interpreter: !scriptInterpreter LEGACY_SH_BAT
                    scriptBody: |
                      TAG=${bamboo_TAG_DEBIAN_9}

                      /opt/docker/docker-bamboo-wrapper pull pegasus/pegasus:${TAG}

                      /opt/docker/docker-bamboo-wrapper run \
                      --rm \
                      --entrypoint ant \
                      --env "USER=bamboo" \
                      --volume ${bamboo_build_working_directory}/pegasus-source:/home/bamboo/pegasus-source \
                      pegasus/pegasus:${TAG} test-java
              artifactDependencies:
                - name: pegasus-source
              requirements:
                - capabilityKey: system.docker.executable
                  matchType: !exists exists
              miscellaneous:
                cleanWorkingDirectoryAfterEachBuild: true
            - key: D9PUT
              name: Debian 9 Python Unit Tests
              tasks:
                - !script
                  description: Untar source
                  inlineScript:
                    interpreter: !scriptInterpreter LEGACY_SH_BAT
                    scriptBody: "tar xzf pegasus-source.tar.gz"
                - !script
                  description: Python Unit Tests
                  inlineScript:
                    interpreter: !scriptInterpreter LEGACY_SH_BAT
                    scriptBody: |
                      TAG=${bamboo_TAG_DEBIAN_9}

                      /opt/docker/docker-bamboo-wrapper pull pegasus/pegasus:${TAG}

                      /opt/docker/docker-bamboo-wrapper run \
                      --rm \
                      --entrypoint ant \
                      --env "USER=bamboo" \
                      --volume ${bamboo_build_working_directory}/pegasus-source:/home/bamboo/pegasus-source \
                      pegasus/pegasus:${TAG} test-python
              artifactDependencies:
                - name: pegasus-source
              requirements:
                - capabilityKey: system.docker.executable
                  matchType: !exists exists
              miscellaneous:
                cleanWorkingDirectoryAfterEachBuild: true
            - key: OCUT
              name: OSX C Unit Tests
              tasks:
                - !script
                  description: Untar source
                  inlineScript:
                    interpreter: !scriptInterpreter LEGACY_SH_BAT
                    scriptBody: "tar xzf pegasus-source.tar.gz"
                - !script
                  description: C Unit Tests
                  inlineScript:
                    interpreter: !scriptInterpreter LEGACY_SH_BAT
                    scriptBody: |
                      # We need /usr/local/bin because of homebrew
                      export PATH=$PATH:/usr/local/bin:/Library/TeX/texbin
                      cd pegasus-source
                      ant test-kickstart
              artifactDependencies:
                - name: pegasus-source
              requirements:
                - capabilityKey: platform
                  matchType: !equals
                    matchValue: macos
              miscellaneous:
                cleanWorkingDirectoryAfterEachBuild: true
            - key:  R6CUT
              name: RHEL 6 C Unit Tests
              tasks:
                - !script
                  description: Untar source
                  inlineScript:
                    interpreter: !scriptInterpreter LEGACY_SH_BAT
                    scriptBody: "tar xzf pegasus-source.tar.gz"
                - !script
                  description: C Unit Tests
                  inlineScript:
                    interpreter: !scriptInterpreter LEGACY_SH_BAT
                    scriptBody: |
                      TAG=${bamboo_TAG_CENTOS_6}

                      /opt/docker/docker-bamboo-wrapper pull pegasus/pegasus:${TAG}

                      /opt/docker/docker-bamboo-wrapper run \
                      --rm \
                      --volume ${bamboo_build_working_directory}/pegasus-source:/home/bamboo/pegasus-source \
                      --entrypoint ant \
                      pegasus/pegasus:${TAG} test-kickstart test-pmc
              artifactDependencies:
                - name: pegasus-source
              requirements:
                - capabilityKey: system.docker.executable
                  matchType: !exists exists
              miscellaneous:
                cleanWorkingDirectoryAfterEachBuild: true
            - key: R6JUT
              name: RHEL 6 Java Unit Tests
              tasks:
                - !script
                  description: Untar source
                  inlineScript:
                    interpreter: !scriptInterpreter LEGACY_SH_BAT
                    scriptBody: "tar xzf pegasus-source.tar.gz"
                - !script
                  description: Java Unit Tests
                  inlineScript:
                    interpreter: !scriptInterpreter LEGACY_SH_BAT
                    scriptBody: |
                      TAG=${bamboo_TAG_CENTOS_6}

                      /opt/docker/docker-bamboo-wrapper pull pegasus/pegasus:${TAG}

                      /opt/docker/docker-bamboo-wrapper run \
                      --rm \
                      --entrypoint ant \
                      --env "USER=bamboo" \
                      --volume ${bamboo_build_working_directory}/pegasus-source:/home/bamboo/pegasus-source \
                      pegasus/pegasus:${TAG} test-java
              artifactDependencies:
                - name: pegasus-source
              requirements:
                - capabilityKey: system.docker.executable
                  matchType: !exists exists
              miscellaneous:
                cleanWorkingDirectoryAfterEachBuild: true
            - key: R6PUT
              name: RHEL 6 Python Unit Tests
              tasks:
                - !script
                  description: Untar source
                  inlineScript:
                    interpreter: !scriptInterpreter LEGACY_SH_BAT
                    scriptBody: "tar xzf pegasus-source.tar.gz"
                - !script
                  description: Python Unit Tests
                  inlineScript:
                    interpreter: !scriptInterpreter LEGACY_SH_BAT
                    scriptBody: |
                      TAG=${bamboo_TAG_CENTOS_6}

                      /opt/docker/docker-bamboo-wrapper pull pegasus/pegasus:${TAG}

                      /opt/docker/docker-bamboo-wrapper run \
                      --rm \
                      --entrypoint ant \
                      --env "USER=bamboo" \
                      --volume ${bamboo_build_working_directory}/pegasus-source:/home/bamboo/pegasus-source \
                      pegasus/pegasus:${TAG} test-python
              artifactDependencies:
                - name: pegasus-source
              requirements:
                - capabilityKey: system.docker.executable
                  matchType: !exists exists
              miscellaneous:
                cleanWorkingDirectoryAfterEachBuild: true
            - key: R7CUT
              name: RHEL 7 C Unit Tests
              tasks:
                - !script
                  description: Untar source
                  inlineScript:
                    interpreter: !scriptInterpreter LEGACY_SH_BAT
                    scriptBody: "tar xzf pegasus-source.tar.gz"
                - !script
                  description: C Unit Tests
                  inlineScript:
                    interpreter: !scriptInterpreter LEGACY_SH_BAT
                    scriptBody: |
                      TAG=${bamboo_TAG_CENTOS_7}

                      /opt/docker/docker-bamboo-wrapper pull pegasus/pegasus:${TAG}

                      /opt/docker/docker-bamboo-wrapper run \
                      --rm \
                      --volume ${bamboo_build_working_directory}/pegasus-source:/home/bamboo/pegasus-source \
                      --entrypoint ant \
                      pegasus/pegasus:${TAG} test-kickstart test-pmc
              artifactDependencies:
                - name: pegasus-source
              requirements:
                - capabilityKey: system.docker.executable
                  matchType: !exists exists
              miscellaneous:
                cleanWorkingDirectoryAfterEachBuild: true
            - key: R7JUT
              name: RHEL 7 Java Unit Tests
              tasks:
                - !script
                  description: Untar source
                  inlineScript:
                    interpreter: !scriptInterpreter LEGACY_SH_BAT
                    scriptBody: "tar xzf pegasus-source.tar.gz"
                - !script
                  description: Java Unit Tests
                  inlineScript:
                    interpreter: !scriptInterpreter LEGACY_SH_BAT
                    scriptBody: |
                      TAG=${bamboo_TAG_CENTOS_7}

                      /opt/docker/docker-bamboo-wrapper pull pegasus/pegasus:${TAG}

                      /opt/docker/docker-bamboo-wrapper run \
                      --rm \
                      --entrypoint ant \
                      --env "USER=bamboo" \
                      --volume ${bamboo_build_working_directory}/pegasus-source:/home/bamboo/pegasus-source \
                      pegasus/pegasus:${TAG} test-java
              artifactDependencies:
                - name: pegasus-source
              requirements:
                - capabilityKey: system.docker.executable
                  matchType: !exists exists
              miscellaneous:
                cleanWorkingDirectoryAfterEachBuild: true
            - key: R7PUT
              name: RHEL 7 Python Unit Tests
              tasks:
                - !script
                  description: Untar source
                  inlineScript:
                    interpreter: !scriptInterpreter LEGACY_SH_BAT
                    scriptBody: "tar xzf pegasus-source.tar.gz"
                - !script
                  description: Python Unit Tests
                  inlineScript:
                    interpreter: !scriptInterpreter LEGACY_SH_BAT
                    scriptBody: |
                      TAG=${bamboo_TAG_CENTOS_7}

                      /opt/docker/docker-bamboo-wrapper pull pegasus/pegasus:${TAG}

                      /opt/docker/docker-bamboo-wrapper run \
                      --rm \
                      --entrypoint ant \
                      --env "USER=bamboo" \
                      --volume ${bamboo_build_working_directory}/pegasus-source:/home/bamboo/pegasus-source \
                      pegasus/pegasus:${TAG} test-python
              artifactDependencies:
                - name: pegasus-source
              requirements:
                - capabilityKey: system.docker.executable
                  matchType: !exists exists
              miscellaneous:
                cleanWorkingDirectoryAfterEachBuild: true
            - key: UTCUT
              name: Ubuntu Trusty C Unit Tests
              tasks:
                - !script
                  description: Untar source
                  inlineScript:
                    interpreter: !scriptInterpreter LEGACY_SH_BAT
                    scriptBody: "tar xzf pegasus-source.tar.gz"
                - !script
                  description: C Unit Tests
                  inlineScript:
                    interpreter: !scriptInterpreter LEGACY_SH_BAT
                    scriptBody: |
                      TAG=${bamboo_TAG_UBUNTU_14}

                      /opt/docker/docker-bamboo-wrapper pull pegasus/pegasus:${TAG}

                      /opt/docker/docker-bamboo-wrapper run \
                      --rm \
                      --volume ${bamboo_build_working_directory}/pegasus-source:/home/bamboo/pegasus-source \
                      --entrypoint ant \
                      pegasus/pegasus:${TAG} test-kickstart test-pmc
              artifactDependencies:
                - name: pegasus-source
              requirements:
                - capabilityKey: system.docker.executable
                  matchType: !exists exists
              miscellaneous:
                cleanWorkingDirectoryAfterEachBuild: true
            - key: UTJUT
              name: Ubuntu Trusty Java Unit Tests
              tasks:
                - !script
                  description: Untar source
                  inlineScript:
                    interpreter: !scriptInterpreter LEGACY_SH_BAT
                    scriptBody: "tar xzf pegasus-source.tar.gz"
                - !script
                  description: Java Unit Tests
                  inlineScript:
                    interpreter: !scriptInterpreter LEGACY_SH_BAT
                    scriptBody: |
                      TAG=${bamboo_TAG_UBUNTU_14}

                      /opt/docker/docker-bamboo-wrapper pull pegasus/pegasus:${TAG}

                      /opt/docker/docker-bamboo-wrapper run \
                      --rm \
                      --entrypoint ant \
                      --env "USER=bamboo" \
                      --volume ${bamboo_build_working_directory}/pegasus-source:/home/bamboo/pegasus-source \
                      pegasus/pegasus:${TAG} test-java
              artifactDependencies:
                - name: pegasus-source
              requirements:
                - capabilityKey: system.docker.executable
                  matchType: !exists exists
              miscellaneous:
                cleanWorkingDirectoryAfterEachBuild: true
            - key: UTPUT
              name: Ubuntu Trusty Python Unit Tests
              tasks:
                - !script
                  description: Untar source
                  inlineScript:
                    interpreter: !scriptInterpreter LEGACY_SH_BAT
                    scriptBody: "tar xzf pegasus-source.tar.gz"
                - !script
                  description: Python Unit Tests
                  inlineScript:
                    interpreter: !scriptInterpreter LEGACY_SH_BAT
                    scriptBody: |
                      TAG=${bamboo_TAG_UBUNTU_14}

                      /opt/docker/docker-bamboo-wrapper pull pegasus/pegasus:${TAG}

                      /opt/docker/docker-bamboo-wrapper run \
                      --rm \
                      --entrypoint ant \
                      --env "USER=bamboo" \
                      --volume ${bamboo_build_working_directory}/pegasus-source:/home/bamboo/pegasus-source \
                      pegasus/pegasus:${TAG} test-python
              artifactDependencies:
                - name: pegasus-source
              requirements:
                - capabilityKey: system.docker.executable
                  matchType: !exists exists
              miscellaneous:
                cleanWorkingDirectoryAfterEachBuild: true

        - name: Build
          description: Build Pegasus
          jobs:
            - key: DOCGEN
              name: Build Docs
              tasks:
                - !script
                  description: Untar source
                  inlineScript:
                    interpreter: !scriptInterpreter LEGACY_SH_BAT
                    scriptBody: "tar xzf pegasus-source.tar.gz"
                - !customTask
                  pluginKey: com.atlassian.bamboo.plugins.ant:task.builder.ant
                  description: Build Documentation
                  taskConfig:
                    label: Ant
                    target: dist-doc
                    buildJdk: JDK
                    workingSubDirectory: pegasus-source
              artifactDefinitions:
                - name: pegasus-doc
                  copyPattern: 'pegasus-doc-*.tar.gz'
                  location: pegasus-source/dist
                  isShared: true
              artifactDependencies:
                - name: pegasus-source
              requirements:
                - capabilityKey: docbuild
                  matchType: !exists exists
              miscellaneous:
                cleanWorkingDirectoryAfterEachBuild: true
            - key: BR
              name: Build R
              tasks:
                - !script
                  description: Untar source
                  inlineScript:
                    interpreter: !scriptInterpreter LEGACY_SH_BAT
                    scriptBody: "tar xzf pegasus-source.tar.gz"
                - !customTask
                  pluginKey: com.atlassian.bamboo.plugins.ant:task.builder.ant
                  description: Build R DAX Package
                  taskConfig:
                    label: Ant
                    target: dist-r
                    buildJdk: JDK
                    workingSubDirectory: pegasus-source
              artifactDefinitions:
                - name: pegasus-r-dax3
                  copyPattern: 'pegasus-r-dax3*.tar.gz'
                  location: pegasus-source/dist
                  isShared: true
              artifactDependencies:
                - name: pegasus-source
              requirements:
                - capabilityKey: docbuild
                  matchType: !exists exists
              miscellaneous:
                cleanWorkingDirectoryAfterEachBuild: true
            - key: BXR632
              name: Build x86 RHEL 6
              enabled: false
              tasks:
                - !script
                  description: Untar source
                  inlineScript:
                    interpreter: !scriptInterpreter LEGACY_SH_BAT
                    scriptBody: "tar xzf pegasus-source.tar.gz"
                - !customTask
                  pluginKey: com.atlassian.bamboo.plugins.ant:task.builder.ant
                  description: Binary Packages
                  taskConfig:
                    label: Ant
                    target: dist-rpm dist-worker dist-release
                    buildJdk: JDK
                    workingSubDirectory: pegasus-source
              artifactDefinitions:
                - name: pegasus-binary-x86_rhel_6
                  copyPattern: 'pegasus-binary-*-x86_rhel_6.tar.gz'
                  location: pegasus-source/dist
                  isShared: true
                - name: pegasus-rpm-x86_rhel_6
                  copyPattern: 'pegasus-*i?86.rpm'
                  location: pegasus-source/dist
                  isShared: true
                - name: pegasus-worker-x86_rhel_6
                  copyPattern: 'pegasus-worker-*-x86_rhel_6.tar.gz'
                  location: pegasus-source/dist
                  isShared: true
              artifactDependencies:
                - name: pegasus-source
              requirements:
                - capabilityKey: arch
                  matchType: !equals
                    matchValue: x86
                - capabilityKey: platform
                  matchType: !equals
                    matchValue: rhel
                - capabilityKey: release
                  matchType: !matches
                    regex: 6.*
              miscellaneous:
                cleanWorkingDirectoryAfterEachBuild: true
            - key: BXR6
              name: Build x86_64 RHEL 6
              tasks:
                - !script
                  description: Untar source
                  inlineScript:
                    interpreter: !scriptInterpreter LEGACY_SH_BAT
                    scriptBody: "tar xzf pegasus-source.tar.gz"
                - !script
                  description: Binary Packages
                  inlineScript:
                    interpreter: !scriptInterpreter LEGACY_SH_BAT
                    scriptBody: |
                      TAG=${bamboo_TAG_CENTOS_6}

                      /opt/docker/docker-bamboo-wrapper pull pegasus/pegasus:${TAG}

                      /opt/docker/docker-bamboo-wrapper run \
                      --rm \
                      --volume ${bamboo_build_working_directory}/pegasus-source:/home/bamboo/pegasus-source \
                      --entrypoint ant \
                      pegasus/pegasus:${TAG} \
                      dist-rpm dist-worker dist-release
              artifactDefinitions:
                - name: pegasus-binary-x86_64_rhel_6
                  copyPattern: 'pegasus-binary-*-x86_64_rhel_6.tar.gz'
                  location: pegasus-source/dist
                  isShared: true
                - name: pegasus-rpm-x86_64_rhel_6
                  copyPattern: '*x86_64.rpm'
                  location: pegasus-source/dist
                  isShared: true
                - name: pegasus-srcrpm
                  copyPattern: '*.src.rpm'
                  location: pegasus-source/dist
                  isShared: true
                - name: pegasus-worker-x86_64_rhel_6
                  copyPattern: 'pegasus-worker-*-x86_64_rhel_6.tar.gz'
                  location: pegasus-source/dist
                  isShared: true
              artifactDependencies:
                - name: pegasus-source
              requirements:
                - capabilityKey: system.docker.executable
                  matchType: !exists exists
              miscellaneous:
                cleanWorkingDirectoryAfterEachBuild: true
            - key: BXR7
              name: Build x86_64 RHEL 7
              tasks:
                - !script
                  description: Untar source
                  inlineScript:
                    interpreter: !scriptInterpreter LEGACY_SH_BAT
                    scriptBody: "tar xzf pegasus-source.tar.gz"
                - !script
                  description: Binary Packages
                  inlineScript:
                    interpreter: !scriptInterpreter LEGACY_SH_BAT
                    scriptBody: |
                      TAG=${bamboo_TAG_CENTOS_7}

                      /opt/docker/docker-bamboo-wrapper pull pegasus/pegasus:${TAG}

                      /opt/docker/docker-bamboo-wrapper run \
                      --rm \
                      --volume ${bamboo_build_working_directory}/pegasus-source:/home/bamboo/pegasus-source \
                      --entrypoint ant \
                      pegasus/pegasus:${TAG} \
                      dist-rpm dist-worker dist-release
              artifactDefinitions:
                - name: pegasus-binary-x86_64_rhel_7
                  copyPattern: 'pegasus-binary-*-x86_64_rhel_7.tar.gz'
                  location: pegasus-source/dist
                  isShared: true
                - name: pegasus-rpm-x86_64_rhel_7
                  copyPattern: '*x86_64.rpm'
                  location: pegasus-source/dist
                  isShared: true
                - name: pegasus-worker-x86_64_rhel_7
                  copyPattern: 'pegasus-worker-*-x86_64_rhel_7.tar.gz'
                  location: pegasus-source/dist
                  isShared: true
              artifactDependencies:
                - name: pegasus-source
              requirements:
                - capabilityKey: system.docker.executable
                  matchType: !exists exists
              miscellaneous:
                cleanWorkingDirectoryAfterEachBuild: true
            - key: BXDW
              name: Build x86_64 Debian 7
              tasks:
                - !script
                  description: Untar source
                  inlineScript:
                    interpreter: !scriptInterpreter LEGACY_SH_BAT
                    scriptBody: "tar xzf pegasus-source.tar.gz"
                - !script
                  description: Binary Packages
                  inlineScript:
                    interpreter: !scriptInterpreter LEGACY_SH_BAT
                    scriptBody: |
                      TAG=${bamboo_TAG_DEBIAN_7}

                      /opt/docker/docker-bamboo-wrapper pull pegasus/pegasus:${TAG}

                      /opt/docker/docker-bamboo-wrapper run \
                      --rm \
                      --volume ${bamboo_build_working_directory}/pegasus-source:/home/bamboo/pegasus-source \
                      --entrypoint ant \
                      pegasus/pegasus:${TAG} \
                      clean dist-deb dist-worker dist-release
              artifactDefinitions:
                - name: pegasus-binary-x86_64_deb_7
                  copyPattern: 'pegasus-binary-*-x86_64_deb_7.tar.gz'
                  location: pegasus-source/dist
                  isShared: true
                - name: pegasus-deb-x86_64_deb_7
                  copyPattern: '*.deb'
                  location: pegasus-source/dist
                  isShared: true
                - name: pegasus-worker-x86_64_deb_7
                  copyPattern: 'pegasus-worker-*-x86_64_deb_7.tar.gz'
                  location: pegasus-source/dist
                  isShared: true
              artifactDependencies:
                - name: pegasus-source
              requirements:
                - capabilityKey: system.docker.executable
                  matchType: !exists exists
              miscellaneous:
                cleanWorkingDirectoryAfterEachBuild: true
            - key: BXDJ
              name: Build x86_64 Debian 8
              tasks:
                - !script
                  description: Untar source
                  inlineScript:
                    interpreter: !scriptInterpreter LEGACY_SH_BAT
                    scriptBody: "tar xzf pegasus-source.tar.gz"
                - !script
                  description: Binary Packages
                  inlineScript:
                    interpreter: !scriptInterpreter LEGACY_SH_BAT
                    scriptBody: |
                      TAG=${bamboo_TAG_DEBIAN_8}

                      /opt/docker/docker-bamboo-wrapper pull pegasus/pegasus:${TAG}

                      /opt/docker/docker-bamboo-wrapper run \
                      --rm \
                      --volume ${bamboo_build_working_directory}/pegasus-source:/home/bamboo/pegasus-source \
                      --entrypoint ant \
                      pegasus/pegasus:${TAG} \
                      clean dist-deb dist-worker dist-release
              artifactDefinitions:
                - name: pegasus-binary-x86_64_deb_8
                  copyPattern: 'pegasus-binary-*-x86_64_deb_8.tar.gz'
                  location: pegasus-source/dist
                  isShared: true
                - name: pegasus-deb-x86_64_deb_8
                  copyPattern: '*.deb'
                  location: pegasus-source/dist
                  isShared: true
                - name: pegasus-worker-x86_64_deb_8
                  copyPattern: 'pegasus-worker-*-x86_64_deb_8.tar.gz'
                  location: pegasus-source/dist
                  isShared: true
              artifactDependencies:
                - name: pegasus-source
              requirements:
                - capabilityKey: system.docker.executable
                  matchType: !exists exists
              miscellaneous:
                cleanWorkingDirectoryAfterEachBuild: true
            - key: BXDS
              name: Build x86_64 Debian 9
              tasks:
                - !script
                  description: Untar source
                  inlineScript:
                    interpreter: !scriptInterpreter LEGACY_SH_BAT
                    scriptBody: "tar xzf pegasus-source.tar.gz"
                - !script
                  description: Binary Packages
                  inlineScript:
                    interpreter: !scriptInterpreter LEGACY_SH_BAT
                    scriptBody: |
                      TAG=${bamboo_TAG_DEBIAN_9}

                      /opt/docker/docker-bamboo-wrapper pull pegasus/pegasus:${TAG}

                      /opt/docker/docker-bamboo-wrapper run \
                      --rm \
                      --volume ${bamboo_build_working_directory}/pegasus-source:/home/bamboo/pegasus-source \
                      --entrypoint ant \
                      pegasus/pegasus:${TAG} \
                      clean dist-deb dist-worker dist-release
              artifactDefinitions:
                - name: pegasus-binary-x86_64_deb_9
                  copyPattern: 'pegasus-binary-*-x86_64_deb_9.tar.gz'
                  location: pegasus-source/dist
                  isShared: true
                - name: pegasus-deb-x86_64_deb_9
                  copyPattern: '*.deb'
                  location: pegasus-source/dist
                  isShared: true
                - name: pegasus-worker-x86_64_deb_9
                  copyPattern: 'pegasus-worker-*-x86_64_deb_9.tar.gz'
                  location: pegasus-source/dist
                  isShared: true
              artifactDependencies:
                - name: pegasus-source
              requirements:
                - capabilityKey: system.docker.executable
                  matchType: !exists exists
              miscellaneous:
                cleanWorkingDirectoryAfterEachBuild: true
            - key: BXOSX
              name: Build x86_64 OSX
              tasks:
                - !script
                  description: Untar source
                  inlineScript:
                    interpreter: !scriptInterpreter LEGACY_SH_BAT
                    scriptBody: "tar xzf pegasus-source.tar.gz"
                - !customTask
                  pluginKey: com.atlassian.bamboo.plugins.ant:task.builder.ant
                  description: Binary Packages
                  taskConfig:
                    label: Ant
                    environmentVariables: "PATH=${PATH}:/usr/local/bin:/Library/TeX/texbin"
                    target: dist-worker dist-release dist-macos
                    buildJdk: JDK
                    workingSubDirectory: pegasus-source
              artifactDefinitions:
                - name: pegasus-binary-x86_64_macos
                  copyPattern: 'pegasus-binary-*.tar.gz'
                  location: pegasus-source/dist
                  isShared: true
                - name: pegasus-dmg-x86_64_macos
                  copyPattern: '*.dmg'
                  location: pegasus-source/dist
                  isShared: true
                - name: pegasus-worker-x86_64_macos
                  copyPattern: 'pegasus-worker-*.tar.gz'
                  location: pegasus-source/dist
                  isShared: true
              artifactDependencies:
                - name: pegasus-source
              requirements:
                - capabilityKey: arch
                  matchType: !equals
                    matchValue: x86_64
                - capabilityKey: platform
                  matchType: !equals
                    matchValue: macos
                - capabilityKey: release
                  matchType: !matches
                    regex: 10.*
              miscellaneous:
                cleanWorkingDirectoryAfterEachBuild: true
            - key: BXUT
              name: Build x86_64 Ubuntu Trusty
              tasks:
                - !script
                  description: Untar source
                  inlineScript:
                    interpreter: !scriptInterpreter LEGACY_SH_BAT
                    scriptBody: "tar xzf pegasus-source.tar.gz"
                - !script
                  description: Binary Packages
                  inlineScript:
                    interpreter: !scriptInterpreter LEGACY_SH_BAT
                    scriptBody: |
                      TAG=${bamboo_TAG_UBUNTU_14}

                      /opt/docker/docker-bamboo-wrapper pull pegasus/pegasus:${TAG}

                      /opt/docker/docker-bamboo-wrapper run \
                      --rm \
                      --volume ${bamboo_build_working_directory}/pegasus-source:/home/bamboo/pegasus-source \
                      --entrypoint ant \
                      pegasus/pegasus:${TAG} \
                      clean dist-deb dist-worker dist-release
              artifactDefinitions:
                - name: pegasus-binary-x86_64_ubuntu_14
                  copyPattern: 'pegasus-binary-*-x86_64_ubuntu_14.tar.gz'
                  location: pegasus-source/dist
                  isShared: true
                - name: pegasus-deb-x86_64_ubuntu_14
                  copyPattern: '*.deb'
                  location: pegasus-source/dist
                  isShared: true
                - name: pegasus-worker-x86_64_ubuntu_14
                  copyPattern: 'pegasus-worker-*-x86_64_ubuntu_14.tar.gz'
                  location: pegasus-source/dist
                  isShared: true
              artifactDependencies:
                - name: pegasus-source
              requirements:
                - capabilityKey: system.docker.executable
                  matchType: !exists exists
              miscellaneous:
                cleanWorkingDirectoryAfterEachBuild: true
            - key: BXUX
              name: Build x86_64 Ubuntu Xenial
              tasks:
                - !script
                  description: Untar source
                  inlineScript:
                    interpreter: !scriptInterpreter LEGACY_SH_BAT
                    scriptBody: "tar xzf pegasus-source.tar.gz"
                - !script
                  description: Binary Packages
                  inlineScript:
                    interpreter: !scriptInterpreter LEGACY_SH_BAT
                    scriptBody: |
                      TAG=${bamboo_TAG_UBUNTU_16}

                      /opt/docker/docker-bamboo-wrapper pull pegasus/pegasus:${TAG}

                      /opt/docker/docker-bamboo-wrapper run \
                      --rm \
                      --volume ${bamboo_build_working_directory}/pegasus-source:/home/bamboo/pegasus-source \
                      --entrypoint ant \
                      pegasus/pegasus:${TAG} \
                      clean dist-deb dist-worker dist-release
              artifactDefinitions:
                - name: pegasus-binary-x86_64_ubuntu_16
                  copyPattern: 'pegasus-binary-*-x86_64_ubuntu_16.tar.gz'
                  location: pegasus-source/dist
                  isShared: true
                - name: pegasus-deb-x86_64_ubuntu_16
                  copyPattern: '*.deb'
                  location: pegasus-source/dist
                  isShared: true
                - name: pegasus-worker-x86_64_ubuntu_16
                  copyPattern: 'pegasus-worker-*-x86_64_ubuntu_16.tar.gz'
                  location: pegasus-source/dist
                  isShared: true
              artifactDependencies:
                - name: pegasus-source
              requirements:
                - capabilityKey: system.docker.executable
                  matchType: !exists exists
              miscellaneous:
                cleanWorkingDirectoryAfterEachBuild: true

        - name: Deploy
          description: Deploy Artifacts
          jobs:
            - key: DA
              name: Deploy Artifacts
              tasks:
                - !script
                  description: Organize artifacts for upload
                  inlineScript:
                    interpreter: !scriptInterpreter LEGACY_SH_BAT
                    scriptBody: |
                      set -e
                      set -x

                      echo
                      echo "Available artifacts are:"
                      ls -lh
                      echo

                      tar xzf pegasus-source.tar.gz
                      VERSION=`./pegasus-source/release-tools/getversion`
                      if [ "X$VERSION" = "X" ]; then
                          echo "Unable to determine Pegasus version! Exiting..."
                          exit 1
                      fi

                      mkdir -p docs
                      tar xzf pegasus-doc-*.tar.gz -C docs

                      DOWNLOADS=pegasus/$VERSION
                      mkdir -p $DOWNLOADS
                      mv pegasus-source-*.tar.gz $DOWNLOADS/
                      mv pegasus-python-source-*.tar.gz $DOWNLOADS/
                      mv pegasus-binary-*.tar.gz $DOWNLOADS/
                      mv pegasus-worker-*.tar.gz $DOWNLOADS/
                      mv pegasus-doc-*.tar.gz $DOWNLOADS/
                      mv *.deb $DOWNLOADS/
                      mv *.rpm $DOWNLOADS/
                      mv *.dmg $DOWNLOADS/
                      mv pegasus-r-dax3*.tar.gz $DOWNLOADS/

                      ls -l

                      scp -r $DOWNLOADS download.pegasus.isi.edu:/srv/download.pegasus.isi.edu/public_html/pegasus/

                      # new wordpress site
                      ssh pegasus.isi.edu "mkdir -p /srv/pegasus.isi.edu/public_html/docs/$VERSION"
                      scp -r docs/pegasus-*/share/doc/pegasus/wordpress/* pegasus.isi.edu:/srv/pegasus.isi.edu/public_html/docs/$VERSION/
              artifactDependencies:
                - name: pegasus-binary-x86_64_deb_7
                - name: pegasus-binary-x86_64_deb_8
                - name: pegasus-binary-x86_64_deb_9
                - name: pegasus-binary-x86_64_macos
                - name: pegasus-binary-x86_64_rhel_6
                - name: pegasus-binary-x86_64_rhel_7
                - name: pegasus-binary-x86_64_ubuntu_14
                - name: pegasus-binary-x86_64_ubuntu_16
                - name: pegasus-binary-x86_rhel_6
                - name: pegasus-deb-x86_64_deb_7
                - name: pegasus-deb-x86_64_deb_8
                - name: pegasus-deb-x86_64_deb_9
                - name: pegasus-deb-x86_64_ubuntu_14
                - name: pegasus-deb-x86_64_ubuntu_16
                - name: pegasus-dmg-x86_64_macos
                - name: pegasus-doc
                - name: pegasus-python-source-versioned
                - name: pegasus-r-dax3
                - name: pegasus-rpm-x86_64_rhel_6
                - name: pegasus-rpm-x86_64_rhel_7
                - name: pegasus-rpm-x86_rhel_6
                - name: pegasus-source
                - name: pegasus-source-versioned
                - name: pegasus-srcrpm
                - name: pegasus-worker-x86_64_deb_7
                - name: pegasus-worker-x86_64_deb_8
                - name: pegasus-worker-x86_64_deb_9
                - name: pegasus-worker-x86_64_macos
                - name: pegasus-worker-x86_64_rhel_6
                - name: pegasus-worker-x86_64_rhel_7
                - name: pegasus-worker-x86_64_ubuntu_14
                - name: pegasus-worker-x86_64_ubuntu_16
                - name: pegasus-worker-x86_rhel_6
              miscellaneous:
                cleanWorkingDirectoryAfterEachBuild: true
#      permissions:
#        user:
#          mayani: !permission ADMIN
#        other: !userType
#          ANONYMOUS_USERS: !permission VIEW
#          LOGGED_IN_USERS: !permission VIEW
      triggers:
        - !scheduled
          description: Nightly Build
          cronExpression: "0 0 19 * * ?" 
#      notifications:
#        - !email
#          address: pegasus-svn@isi.edu
#          event: !event JOB_HUNG
#        - !email
#          address: pegasus-svn@isi.edu
#          event: !event FAILED_BUILDS_AND_FIRST_SUCCESSFUL
      variables:
        - key: TAG_CENTOS_6
          value: centos6
        - key: TAG_CENTOS_7
          value: centos7
        - key: TAG_DEBIAN_7
          value: wheezy
        - key: TAG_DEBIAN_8
          value: jessie
        - key: TAG_DEBIAN_9
          value: stretch
        - key: TAG_UBUNTU_14
          value: trusty
        - key: TAG_UBUNTU_16
          value: xenial

<<<<<<< HEAD
    - key: TVM48
      name: Tutorial VM (master)
      description: Tutorial VM (master)
=======
    - key: TVM47
      name: Tutorial VM (4.7)
>>>>>>> 94ee28df
      scm:
        - !git
          name: Pegasus
          url: https://github.com/pegasus-isi/pegasus.git
          branch: master
      stages:
        - name: Build Tutorial VM
          description: Build Tutorial VM
          jobs:
            - key: TV
              name: Tutorial VM
              description: Generate Pegasus Tutorial VMs for VirtualBox and AWS EC2.
              tasks:
                - !checkout
                  description: Checks the Pegasus code out from our source repository
                  forceCleanBuild: true
                  repositories:
                    - name: Pegasus
                - !script
                  description: Build and Deploy VM
                  environmentVariables: PATH=/usr/local/bin
                  workingSubDirectory: release-tools/tutorial_vm
                  inlineScript:
                    interpreter: !scriptInterpreter LEGACY_SH_BAT
                    scriptBody: |
                      set -e
                      set -x

                      export PACKER_CACHE_DIR=~/.packer_cache
                      VERSION=`../getversion`

                      if [ "$USER" == "root" ]; then
                          echo "ERROR: Bamboo agent running as root! Restart as user 'bamboo'"
                          exit 1
                      fi

                      PACKER_LOG=1 ./build-vm.sh "${VERSION}"
                - !script
                  description: Cleanup
                  isFinal: true
                  environmentVariables: PATH=/usr/local/bin
                  inlineScript:
                    interpreter: !scriptInterpreter LEGACY_SH_BAT
                    scriptBody: |
                      VERSION=`release-tools/getversion`

                      echo "#################################################"
                      echo "Cleanup, ignore errors reported beyond this point"
                      echo "#################################################"

                      VBoxManage controlvm    "pegasus-tutorial-base-vm-${VERSION}" poweroff
                      VBoxManage discardstate "pegasus-tutorial-base-vm-${VERSION}"
                      VBoxManage unregistervm --delete "pegasus-tutorial-base-vm-${VERSION}"

                      VBoxManage controlvm    "PegasusTutorialVM-${VERSION}" poweroff
                      VBoxManage discardstate "PegasusTutorialVM-${VERSION}"
                      VBoxManage unregistervm --delete "PegasusTutorialVM-${VERSION}"

                      rm -rf ~/VirtualBox\ VMs/{pegasus-tutorial-base-vm-${VERSION},"PegasusTutorialVM-${VERSION}"}

                      exit 0
              requirements:
                - capabilityKey: awscli.installed
                  matchType: !equals
                    matchValue: 'true'
                - capabilityKey: system.builder.command.packer
                  matchType: !exists exists
                - capabilityKey: virtualbox.installed
                  matchType: !equals
                    matchValue: 'true'
              miscellaneous:
                cleanWorkingDirectoryAfterEachBuild: true
#      permissions:
#        user:
#          mayani: !permission ADMIN
#        other: !userType
#          ANONYMOUS_USERS: !permission VIEW
#          LOGGED_IN_USERS: !permission VIEW

      triggers:
        - !scheduled
          description: Nightly Build
          cronExpression: "0 0 2 * * ?" 
#      notifications:
#        - !email
#          address: pegasus-svn@isi.edu
#          event: !event FAILED_BUILDS_AND_FIRST_SUCCESSFUL

<<<<<<< HEAD
    - key: WT48
      name: Workflow Tests (master)
      description: Workflow Tests (master)
=======
    - key: WT47
      name: Workflow Tests (4.7)
>>>>>>> 94ee28df
      scm:
        - !git
          name: Pegasus
          url: https://github.com/pegasus-isi/pegasus.git
          branch: master
      stages:
        - name: Setup
          description: Setup
          jobs:
            - key: BP
              name: Build Pegasus
              description: Build Pegasus
              tasks:
                - !checkout
                  description: Checks the Pegasus code out from our source repository
                  forceCleanBuild: true
                  repositories:
                    - name: Pegasus
                - !customTask
                  pluginKey: com.atlassian.bamboo.plugins.ant:task.builder.ant
                  description: Binary Packages
                  taskConfig:
                    label: Ant
                    environmentVariables: "PATH=/usr/lib64/mpich/bin:/usr/local/bin:/usr/bin:/usr/local/sbin:/usr/sbin"
                    target: clean dist-worker dist-common compile-pmc
                    buildJdk: JDK
                - !script
                  description: Install Binaries
                  inlineScript:
                    interpreter: !scriptInterpreter LEGACY_SH_BAT
                    scriptBody: |
                      set -e
                      set -x

                      TARGET_DIR=/nfs/ccg4/scratch-purge-no-backups/bamboo/installs

                      NAME=`cd dist && ls | grep -v tar | grep pegasus`
                      echo "Found $NAME"

                      mkdir -p $TARGET_DIR
                      rm -rf $TARGET_DIR/$NAME
                      cp -a dist/$NAME $TARGET_DIR
                - !script
                  description: Create Test Tarball
                  inlineScript:
                    interpreter: !scriptInterpreter LEGACY_SH_BAT
                    scriptBody: |
                      set -e
                      set -x

                      rm -f tests.tar
                      tar cf tests.tar test/
                      cd dist
                      mv pegasus-*/ pegasus

                      # Later on we need to include the worker package
                      #tar rf ../tests.tar pegasus/ pegasus-worker-*.tar.gz
                      tar rf ../tests.tar pegasus/
              requirements:
                - capabilityKey: condor
                  matchType: !exists exists
              artifactDefinitions:
                - name: tests
                  copyPattern: 'tests.tar'
                  isShared: true
              miscellaneous:
                cleanWorkingDirectoryAfterEachBuild: false

        - name: Workflow Tests
          description: Workflow Tests
          jobs:
            - key: CHECKENV
              name: 000-check-env
              description: TODO
              tasks:
                - !script
                  description: Cleanup
                  enabled: false
                  inlineScript:
                    interpreter: !scriptInterpreter LEGACY_SH_BAT
                    scriptBody: "rm -rf pegasus/ test/"
                - !script
                  description: Untar source
                  inlineScript:
                    interpreter: !scriptInterpreter LEGACY_SH_BAT
                    scriptBody: "tar xf tests.tar"
                - !script
                  description: Run Test
                  inlineScript:
                    interpreter: !scriptInterpreter LEGACY_SH_BAT
                    scriptBody: |
                      export PATH=${bamboo_build_working_directory}/pegasus/bin:$PATH
                      test/scripts/launch-bamboo-test-no-jobs ${bamboo_shortJobName}
              requirements:
                - capabilityKey: condor
                  matchType: !exists exists
              artifactDependencies:
                - name: tests
              miscellaneous:
                cleanWorkingDirectoryAfterEachBuild: true
            - key: T1
              name: 001-black-diamond-vanilla-condor
              description: TODO
              tasks:
                - !script
                  description: Cleanup
                  enabled: false
                  inlineScript:
                    interpreter: !scriptInterpreter LEGACY_SH_BAT
                    scriptBody: "rm -rf pegasus/ test/"
                - !script
                  description: Untar source
                  inlineScript:
                    interpreter: !scriptInterpreter LEGACY_SH_BAT
                    scriptBody: "tar xf tests.tar"
                - !script
                  description: Run Test
                  inlineScript:
                    interpreter: !scriptInterpreter LEGACY_SH_BAT
                    scriptBody: |
                      export PATH=${bamboo_build_working_directory}/pegasus/bin:$PATH
                      test/scripts/launch-bamboo-test ${bamboo_shortJobName}
              requirements:
                - capabilityKey: condor
                  matchType: !exists exists
              artifactDependencies:
                - name: tests
              miscellaneous:
                cleanWorkingDirectoryAfterEachBuild: true
            - key: T4N6
              name: 004-montage-condor-io
              description: TODO
              tasks:
                - !script
                  description: Cleanup
                  enabled: false
                  inlineScript:
                    interpreter: !scriptInterpreter LEGACY_SH_BAT
                    scriptBody: "rm -rf pegasus/ test/"
                - !script
                  description: Untar source
                  inlineScript:
                    interpreter: !scriptInterpreter LEGACY_SH_BAT
                    scriptBody: "tar xf tests.tar"
                - !script
                  description: Run Test
                  inlineScript:
                    interpreter: !scriptInterpreter LEGACY_SH_BAT
                    scriptBody: |
                      export PATH=${bamboo_build_working_directory}/pegasus/bin:$PATH
                      test/scripts/launch-bamboo-test ${bamboo_shortJobName}
              requirements:
                - capabilityKey: condor
                  matchType: !exists exists
              artifactDependencies:
                - name: tests
              miscellaneous:
                cleanWorkingDirectoryAfterEachBuild: true
            - key: T4
              name: 004-montage-grid
              description: TODO
              tasks:
                - !script
                  description: Cleanup
                  enabled: false
                  inlineScript:
                    interpreter: !scriptInterpreter LEGACY_SH_BAT
                    scriptBody: "rm -rf pegasus/ test/"
                - !script
                  description: Untar source
                  inlineScript:
                    interpreter: !scriptInterpreter LEGACY_SH_BAT
                    scriptBody: "tar xf tests.tar"
                - !script
                  description: Run Test
                  inlineScript:
                    interpreter: !scriptInterpreter LEGACY_SH_BAT
                    scriptBody: |
                      export PATH=${bamboo_build_working_directory}/pegasus/bin:$PATH
                      test/scripts/launch-bamboo-test ${bamboo_shortJobName}
              requirements:
                - capabilityKey: condor
                  matchType: !exists exists
              artifactDependencies:
                - name: tests
              miscellaneous:
                cleanWorkingDirectoryAfterEachBuild: true
            - key: T4M1
              name: 004-montage-shared-fs
              description: TODO
              tasks:
                - !script
                  description: Cleanup
                  enabled: false
                  inlineScript:
                    interpreter: !scriptInterpreter LEGACY_SH_BAT
                    scriptBody: "rm -rf pegasus/ test/"
                - !script
                  description: Untar source
                  inlineScript:
                    interpreter: !scriptInterpreter LEGACY_SH_BAT
                    scriptBody: "tar xf tests.tar"
                - !script
                  description: Run Test
                  inlineScript:
                    interpreter: !scriptInterpreter LEGACY_SH_BAT
                    scriptBody: |
                      export PATH=${bamboo_build_working_directory}/pegasus/bin:$PATH
                      test/scripts/launch-bamboo-test ${bamboo_shortJobName}
              requirements:
                - capabilityKey: condor
                  matchType: !exists exists
              artifactDependencies:
                - name: tests
              miscellaneous:
                cleanWorkingDirectoryAfterEachBuild: true
            - key: SC004MON
              name: 004-montage-shared-fs-sc
              description: TODO
              tasks:
                - !script
                  description: Cleanup
                  enabled: false
                  inlineScript:
                    interpreter: !scriptInterpreter LEGACY_SH_BAT
                    scriptBody: "rm -rf pegasus/ test/"
                - !script
                  description: Untar source
                  inlineScript:
                    interpreter: !scriptInterpreter LEGACY_SH_BAT
                    scriptBody: "tar xf tests.tar"
                - !script
                  description: Run Test
                  inlineScript:
                    interpreter: !scriptInterpreter LEGACY_SH_BAT
                    scriptBody: |
                      export PATH=${bamboo_build_working_directory}/pegasus/bin:$PATH
                      test/scripts/launch-bamboo-test ${bamboo_shortJobName}
              requirements:
                - capabilityKey: condor
                  matchType: !exists exists
              artifactDependencies:
                - name: tests
              miscellaneous:
                cleanWorkingDirectoryAfterEachBuild: true
            - key: T4N12
              name: 004-montage-staging-site
              description: TODO
              tasks:
                - !script
                  description: Cleanup
                  enabled: false
                  inlineScript:
                    interpreter: !scriptInterpreter LEGACY_SH_BAT
                    scriptBody: "rm -rf pegasus/ test/"
                - !script
                  description: Untar source
                  inlineScript:
                    interpreter: !scriptInterpreter LEGACY_SH_BAT
                    scriptBody: "tar xf tests.tar"
                - !script
                  description: Run Test
                  inlineScript:
                    interpreter: !scriptInterpreter LEGACY_SH_BAT
                    scriptBody: |
                      export PATH=${bamboo_build_working_directory}/pegasus/bin:$PATH
                      test/scripts/launch-bamboo-test ${bamboo_shortJobName}
              requirements:
                - capabilityKey: condor
                  matchType: !exists exists
              artifactDependencies:
                - name: tests
              miscellaneous:
                cleanWorkingDirectoryAfterEachBuild: true
            - key: T4M2
              name: 004-montage-universe-local
              description: TODO
              tasks:
                - !script
                  description: Cleanup
                  enabled: false
                  inlineScript:
                    interpreter: !scriptInterpreter LEGACY_SH_BAT
                    scriptBody: "rm -rf pegasus/ test/"
                - !script
                  description: Untar source
                  inlineScript:
                    interpreter: !scriptInterpreter LEGACY_SH_BAT
                    scriptBody: "tar xf tests.tar"
                - !script
                  description: Run Test
                  inlineScript:
                    interpreter: !scriptInterpreter LEGACY_SH_BAT
                    scriptBody: |
                      export PATH=${bamboo_build_working_directory}/pegasus/bin:$PATH
                      test/scripts/launch-bamboo-test ${bamboo_shortJobName}
              requirements:
                - capabilityKey: condor
                  matchType: !exists exists
              artifactDependencies:
                - name: tests
              miscellaneous:
                cleanWorkingDirectoryAfterEachBuild: true
            - key: T005
              name: 005-galactic-plane
              description: TODO
              enabled: false
              tasks:
                - !script
                  description: Cleanup
                  enabled: false
                  inlineScript:
                    interpreter: !scriptInterpreter LEGACY_SH_BAT
                    scriptBody: "rm -rf pegasus/ test/"
                - !script
                  description: Untar source
                  inlineScript:
                    interpreter: !scriptInterpreter LEGACY_SH_BAT
                    scriptBody: "tar xf tests.tar"
                - !script
                  description: Run Test
                  inlineScript:
                    interpreter: !scriptInterpreter LEGACY_SH_BAT
                    scriptBody: |
                      export PATH=${bamboo_build_working_directory}/pegasus/bin:$PATH
                      test/scripts/launch-bamboo-test ${bamboo_shortJobName}
              requirements:
                - capabilityKey: condor
                  matchType: !exists exists
              artifactDependencies:
                - name: tests
              miscellaneous:
                cleanWorkingDirectoryAfterEachBuild: true
            - key: T6
              name: 006-black-diamond-shell-code-generator
              description: TODO
              tasks:
                - !script
                  description: Cleanup
                  enabled: false
                  inlineScript:
                    interpreter: !scriptInterpreter LEGACY_SH_BAT
                    scriptBody: "rm -rf pegasus/ test/"
                - !script
                  description: Untar source
                  inlineScript:
                    interpreter: !scriptInterpreter LEGACY_SH_BAT
                    scriptBody: "tar xf tests.tar"
                - !script
                  description: Run Test
                  inlineScript:
                    interpreter: !scriptInterpreter LEGACY_SH_BAT
                    scriptBody: |
                      export PATH=${bamboo_build_working_directory}/pegasus/bin:$PATH
                      test/scripts/launch-bamboo-test-no-status ${bamboo_shortJobName}
              requirements:
                - capabilityKey: condor
                  matchType: !exists exists
              artifactDependencies:
                - name: tests
              miscellaneous:
                cleanWorkingDirectoryAfterEachBuild: true
            - key: T7
              name: 007-black-diamond-pegasuslite-local
              description: TODO
              tasks:
                - !script
                  description: Cleanup
                  enabled: false
                  inlineScript:
                    interpreter: !scriptInterpreter LEGACY_SH_BAT
                    scriptBody: "rm -rf pegasus/ test/"
                - !script
                  description: Untar source
                  inlineScript:
                    interpreter: !scriptInterpreter LEGACY_SH_BAT
                    scriptBody: "tar xf tests.tar"
                - !script
                  description: Run Test
                  inlineScript:
                    interpreter: !scriptInterpreter LEGACY_SH_BAT
                    scriptBody: |
                      export PATH=${bamboo_build_working_directory}/pegasus/bin:$PATH
                      test/scripts/launch-bamboo-test ${bamboo_shortJobName}
              requirements:
                - capabilityKey: condor
                  matchType: !exists exists
              artifactDependencies:
                - name: tests
              miscellaneous:
                cleanWorkingDirectoryAfterEachBuild: true
            - key: T8
              name: 008-black-diamond-pegasuslite-condorio
              description: TODO
              tasks:
                - !script
                  description: Cleanup
                  enabled: false
                  inlineScript:
                    interpreter: !scriptInterpreter LEGACY_SH_BAT
                    scriptBody: "rm -rf pegasus/ test/"
                - !script
                  description: Untar source
                  inlineScript:
                    interpreter: !scriptInterpreter LEGACY_SH_BAT
                    scriptBody: "tar xf tests.tar"
                - !script
                  description: Run Test
                  inlineScript:
                    interpreter: !scriptInterpreter LEGACY_SH_BAT
                    scriptBody: |
                      export PATH=${bamboo_build_working_directory}/pegasus/bin:$PATH
                      test/scripts/launch-bamboo-test ${bamboo_shortJobName}
              requirements:
                - capabilityKey: condor
                  matchType: !exists exists
              artifactDependencies:
                - name: tests
              miscellaneous:
                cleanWorkingDirectoryAfterEachBuild: true
            - key: T9
              name: 009-black-diamond-pegasuslite-pegasustransfer
              description: TODO
              tasks:
                - !script
                  description: Cleanup
                  enabled: false
                  inlineScript:
                    interpreter: !scriptInterpreter LEGACY_SH_BAT
                    scriptBody: "rm -rf pegasus/ test/"
                - !script
                  description: Untar source
                  inlineScript:
                    interpreter: !scriptInterpreter LEGACY_SH_BAT
                    scriptBody: "tar xf tests.tar"
                - !script
                  description: Run Test
                  inlineScript:
                    interpreter: !scriptInterpreter LEGACY_SH_BAT
                    scriptBody: |
                      export PATH=${bamboo_build_working_directory}/pegasus/bin:$PATH
                      test/scripts/launch-bamboo-test ${bamboo_shortJobName}
              requirements:
                - capabilityKey: condor
                  matchType: !exists exists
              artifactDependencies:
                - name: tests
              miscellaneous:
                cleanWorkingDirectoryAfterEachBuild: true
            - key: T9A
              name: 009-black-diamond-pegasuslite-pegasustransfer-a
              description: TODO
              tasks:
                - !script
                  description: Cleanup
                  enabled: false
                  inlineScript:
                    interpreter: !scriptInterpreter LEGACY_SH_BAT
                    scriptBody: "rm -rf pegasus/ test/"
                - !script
                  description: Untar source
                  inlineScript:
                    interpreter: !scriptInterpreter LEGACY_SH_BAT
                    scriptBody: "tar xf tests.tar"
                - !script
                  description: Run Test
                  inlineScript:
                    interpreter: !scriptInterpreter LEGACY_SH_BAT
                    scriptBody: |
                      export PATH=${bamboo_build_working_directory}/pegasus/bin:$PATH
                      test/scripts/launch-bamboo-test ${bamboo_shortJobName}
              requirements:
                - capabilityKey: condor
                  matchType: !exists exists
              artifactDependencies:
                - name: tests
              miscellaneous:
                cleanWorkingDirectoryAfterEachBuild: true
            - key: T10A
              name: 010-runtime-clustering - CondorIO
              description: TODO
              tasks:
                - !script
                  description: Cleanup
                  enabled: false
                  inlineScript:
                    interpreter: !scriptInterpreter LEGACY_SH_BAT
                    scriptBody: "rm -rf pegasus/ test/"
                - !script
                  description: Untar source
                  inlineScript:
                    interpreter: !scriptInterpreter LEGACY_SH_BAT
                    scriptBody: "tar xf tests.tar"
                - !script
                  description: Run Test
                  inlineScript:
                    interpreter: !scriptInterpreter LEGACY_SH_BAT
                    scriptBody: |
                      export PATH=${bamboo_build_working_directory}/pegasus/bin:$PATH
                      test/scripts/launch-bamboo-test 010-runtime-clustering runtime-condorio
              requirements:
                - capabilityKey: condor
                  matchType: !exists exists
              artifactDependencies:
                - name: tests
              miscellaneous:
                cleanWorkingDirectoryAfterEachBuild: true
            - key: T10B
              name: 010-runtime-clustering - Non-SharedFS
              description: TODO
              tasks:
                - !script
                  description: Cleanup
                  enabled: false
                  inlineScript:
                    interpreter: !scriptInterpreter LEGACY_SH_BAT
                    scriptBody: "rm -rf pegasus/ test/"
                - !script
                  description: Untar source
                  inlineScript:
                    interpreter: !scriptInterpreter LEGACY_SH_BAT
                    scriptBody: "tar xf tests.tar"
                - !script
                  description: Run Test
                  inlineScript:
                    interpreter: !scriptInterpreter LEGACY_SH_BAT
                    scriptBody: |
                      export PATH=${bamboo_build_working_directory}/pegasus/bin:$PATH
                      test/scripts/launch-bamboo-test 010-runtime-clustering runtime-nonsharedfs
              requirements:
                - capabilityKey: condor
                  matchType: !exists exists
              artifactDependencies:
                - name: tests
              miscellaneous:
                cleanWorkingDirectoryAfterEachBuild: true
            - key: T10C
              name: 010-runtime-clustering - SharedFS
              description: TODO
              tasks:
                - !script
                  description: Cleanup
                  enabled: false
                  inlineScript:
                    interpreter: !scriptInterpreter LEGACY_SH_BAT
                    scriptBody: "rm -rf pegasus/ test/"
                - !script
                  description: Untar source
                  inlineScript:
                    interpreter: !scriptInterpreter LEGACY_SH_BAT
                    scriptBody: "tar xf tests.tar"
                - !script
                  description: Run Test
                  inlineScript:
                    interpreter: !scriptInterpreter LEGACY_SH_BAT
                    scriptBody: |
                      export PATH=${bamboo_build_working_directory}/pegasus/bin:$PATH
                      test/scripts/launch-bamboo-test 010-runtime-clustering runtime-sharedfs
              requirements:
                - capabilityKey: condor
                  matchType: !exists exists
              artifactDependencies:
                - name: tests
              miscellaneous:
                cleanWorkingDirectoryAfterEachBuild: true
            - key: T10D
              name: 010-runtime-clustering SharedFS Staging and No Kickstart
              description: TODO
              tasks:
                - !script
                  description: Cleanup
                  enabled: false
                  inlineScript:
                    interpreter: !scriptInterpreter LEGACY_SH_BAT
                    scriptBody: "rm -rf pegasus/ test/"
                - !script
                  description: Untar source
                  inlineScript:
                    interpreter: !scriptInterpreter LEGACY_SH_BAT
                    scriptBody: "tar xf tests.tar"
                - !script
                  description: Run Test
                  inlineScript:
                    interpreter: !scriptInterpreter LEGACY_SH_BAT
                    scriptBody: |
                      export PATH=${bamboo_build_working_directory}/pegasus/bin:$PATH
                      test/scripts/launch-bamboo-test 010-runtime-clustering runtime-sharedfs-all-staging-nogridstart
              requirements:
                - capabilityKey: condor
                  matchType: !exists exists
              artifactDependencies:
                - name: tests
              miscellaneous:
                cleanWorkingDirectoryAfterEachBuild: true
            - key: T11
              name: 011-rosetta-staging-site
              description: TODO
              tasks:
                - !script
                  description: Cleanup
                  enabled: false
                  inlineScript:
                    interpreter: !scriptInterpreter LEGACY_SH_BAT
                    scriptBody: "rm -rf pegasus/ test/"
                - !script
                  description: Untar source
                  inlineScript:
                    interpreter: !scriptInterpreter LEGACY_SH_BAT
                    scriptBody: "tar xf tests.tar"
                - !script
                  description: Run Test
                  inlineScript:
                    interpreter: !scriptInterpreter LEGACY_SH_BAT
                    scriptBody: |
                      export PATH=${bamboo_build_working_directory}/pegasus/bin:$PATH
                      test/scripts/launch-bamboo-test ${bamboo_shortJobName}
              requirements:
                - capabilityKey: condor
                  matchType: !exists exists
              artifactDependencies:
                - name: tests
              miscellaneous:
                cleanWorkingDirectoryAfterEachBuild: true
            - key: T12
              name: 012-blackdiamond-invoke
              description: TODO
              tasks:
                - !script
                  description: Cleanup
                  enabled: false
                  inlineScript:
                    interpreter: !scriptInterpreter LEGACY_SH_BAT
                    scriptBody: "rm -rf pegasus/ test/"
                - !script
                  description: Untar source
                  inlineScript:
                    interpreter: !scriptInterpreter LEGACY_SH_BAT
                    scriptBody: "tar xf tests.tar"
                - !script
                  description: Run Test
                  inlineScript:
                    interpreter: !scriptInterpreter LEGACY_SH_BAT
                    scriptBody: |
                      export PATH=${bamboo_build_working_directory}/pegasus/bin:$PATH
                      test/scripts/launch-bamboo-test ${bamboo_shortJobName}
              requirements:
                - capabilityKey: condor
                  matchType: !exists exists
              artifactDependencies:
                - name: tests
              miscellaneous:
                cleanWorkingDirectoryAfterEachBuild: true
            - key: TESTMPIDAG
              name: 013-pegasus-mpi-cluster
              description: TODO
              tasks:
                - !script
                  description: Cleanup
                  enabled: false
                  inlineScript:
                    interpreter: !scriptInterpreter LEGACY_SH_BAT
                    scriptBody: "rm -rf pegasus/ test/"
                - !script
                  description: Untar source
                  inlineScript:
                    interpreter: !scriptInterpreter LEGACY_SH_BAT
                    scriptBody: "tar xf tests.tar"
                - !script
                  description: Run Test
                  environmentVariables: "PATH=/usr/lib64/mpich/bin:/usr/local/bin:/usr/bin:/usr/local/sbin:/usr/sbin"
                  inlineScript:
                    interpreter: !scriptInterpreter LEGACY_SH_BAT
                    scriptBody: |
                      export PATH=${bamboo_build_working_directory}/pegasus/bin:$PATH
                      test/scripts/launch-bamboo-test ${bamboo_shortJobName}
              requirements:
                - capabilityKey: condor
                  matchType: !exists exists
              artifactDependencies:
                - name: tests
              miscellaneous:
                cleanWorkingDirectoryAfterEachBuild: true
            - key: T15
              name: 015-shell-hierarchic-workflow
              description: TODO
              tasks:
                - !script
                  description: Cleanup
                  enabled: false
                  inlineScript:
                    interpreter: !scriptInterpreter LEGACY_SH_BAT
                    scriptBody: "rm -rf pegasus/ test/"
                - !script
                  description: Untar source
                  inlineScript:
                    interpreter: !scriptInterpreter LEGACY_SH_BAT
                    scriptBody: "tar xf tests.tar"
                - !script
                  description: Run Test
                  inlineScript:
                    interpreter: !scriptInterpreter LEGACY_SH_BAT
                    scriptBody: |
                      export PATH=${bamboo_build_working_directory}/pegasus/bin:$PATH
                      test/scripts/launch-bamboo-test-no-status ${bamboo_shortJobName}
              requirements:
                - capabilityKey: condor
                  matchType: !exists exists
              artifactDependencies:
                - name: tests
              miscellaneous:
                cleanWorkingDirectoryAfterEachBuild: true
            - key: T016
              name: 016-pegasus-transfer
              description: TODO
              tasks:
                - !script
                  description: Cleanup
                  enabled: false
                  inlineScript:
                    interpreter: !scriptInterpreter LEGACY_SH_BAT
                    scriptBody: "rm -rf pegasus/ test/"
                - !script
                  description: Untar source
                  inlineScript:
                    interpreter: !scriptInterpreter LEGACY_SH_BAT
                    scriptBody: "tar xf tests.tar"
                - !script
                  description: Run Test
                  inlineScript:
                    interpreter: !scriptInterpreter LEGACY_SH_BAT
                    scriptBody: |
                      export PATH=${bamboo_build_working_directory}/pegasus/bin:$PATH
                      test/scripts/launch-bamboo-test-no-jobs ${bamboo_shortJobName}
              requirements:
                - capabilityKey: condor
                  matchType: !exists exists
              artifactDependencies:
                - name: tests
              miscellaneous:
                cleanWorkingDirectoryAfterEachBuild: true
            - key: PEGASUSGRIDFTP
              name: 017-pegasus-gridftp
              description: TODO
              enabled: false
              tasks:
                - !script
                  description: Cleanup
                  enabled: false
                  inlineScript:
                    interpreter: !scriptInterpreter LEGACY_SH_BAT
                    scriptBody: "rm -rf pegasus/ test/"
                - !script
                  description: Untar source
                  inlineScript:
                    interpreter: !scriptInterpreter LEGACY_SH_BAT
                    scriptBody: "tar xf tests.tar"
                - !script
                  description: Run Test
                  inlineScript:
                    interpreter: !scriptInterpreter LEGACY_SH_BAT
                    scriptBody: |
                      export PATH=${bamboo_build_working_directory}/pegasus/bin:$PATH
                      test/scripts/launch-bamboo-test-no-jobs ${bamboo_shortJobName}
              requirements:
                - capabilityKey: condor
                  matchType: !exists exists
              artifactDependencies:
                - name: tests
              miscellaneous:
                cleanWorkingDirectoryAfterEachBuild: true
            - key: T18A
              name: 018-black-condorc-condor-io
              description: TODO
              tasks:
                - !script
                  description: Cleanup
                  enabled: false
                  inlineScript:
                    interpreter: !scriptInterpreter LEGACY_SH_BAT
                    scriptBody: "rm -rf pegasus/ test/"
                - !script
                  description: Untar source
                  inlineScript:
                    interpreter: !scriptInterpreter LEGACY_SH_BAT
                    scriptBody: "tar xf tests.tar"
                - !script
                  description: Run Test
                  inlineScript:
                    interpreter: !scriptInterpreter LEGACY_SH_BAT
                    scriptBody: |
                      export PATH=${bamboo_build_working_directory}/pegasus/bin:$PATH
                      test/scripts/launch-bamboo-test ${bamboo_shortJobName}
              requirements:
                - capabilityKey: condor
                  matchType: !exists exists
              artifactDependencies:
                - name: tests
              miscellaneous:
                cleanWorkingDirectoryAfterEachBuild: true
            - key: T18C
              name: 018-black-condorc-hybrid
              description: TODO
              tasks:
                - !script
                  description: Cleanup
                  enabled: false
                  inlineScript:
                    interpreter: !scriptInterpreter LEGACY_SH_BAT
                    scriptBody: "rm -rf pegasus/ test/"
                - !script
                  description: Untar source
                  inlineScript:
                    interpreter: !scriptInterpreter LEGACY_SH_BAT
                    scriptBody: "tar xf tests.tar"
                - !script
                  description: Run Test
                  inlineScript:
                    interpreter: !scriptInterpreter LEGACY_SH_BAT
                    scriptBody: |
                      export PATH=${bamboo_build_working_directory}/pegasus/bin:$PATH
                      test/scripts/launch-bamboo-test ${bamboo_shortJobName}
              requirements:
                - capabilityKey: condor
                  matchType: !exists exists
              artifactDependencies:
                - name: tests
              miscellaneous:
                cleanWorkingDirectoryAfterEachBuild: true
            - key: T18B
              name: 018-black-condorc-staging-site
              description: TODO
              tasks:
                - !script
                  description: Cleanup
                  enabled: false
                  inlineScript:
                    interpreter: !scriptInterpreter LEGACY_SH_BAT
                    scriptBody: "rm -rf pegasus/ test/"
                - !script
                  description: Untar source
                  inlineScript:
                    interpreter: !scriptInterpreter LEGACY_SH_BAT
                    scriptBody: "tar xf tests.tar"
                - !script
                  description: Run Test
                  inlineScript:
                    interpreter: !scriptInterpreter LEGACY_SH_BAT
                    scriptBody: |
                      export PATH=${bamboo_build_working_directory}/pegasus/bin:$PATH
                      test/scripts/launch-bamboo-test ${bamboo_shortJobName}
              requirements:
                - capabilityKey: condor
                  matchType: !exists exists
              artifactDependencies:
                - name: tests
              miscellaneous:
                cleanWorkingDirectoryAfterEachBuild: true
            - key: T19A
              name: 019-black-label
              description: TODO
              tasks:
                - !script
                  description: Cleanup
                  enabled: false
                  inlineScript:
                    interpreter: !scriptInterpreter LEGACY_SH_BAT
                    scriptBody: "rm -rf pegasus/ test/"
                - !script
                  description: Untar source
                  inlineScript:
                    interpreter: !scriptInterpreter LEGACY_SH_BAT
                    scriptBody: "tar xf tests.tar"
                - !script
                  description: Run Test
                  inlineScript:
                    interpreter: !scriptInterpreter LEGACY_SH_BAT
                    scriptBody: |
                      export PATH=${bamboo_build_working_directory}/pegasus/bin:$PATH
                      test/scripts/launch-bamboo-test ${bamboo_shortJobName}
              requirements:
                - capabilityKey: condor
                  matchType: !exists exists
              artifactDependencies:
                - name: tests
              miscellaneous:
                cleanWorkingDirectoryAfterEachBuild: true
            - key: PMCONLY
              name: 020-pmc-only
              description: TODO
              tasks:
                - !script
                  description: Cleanup
                  enabled: false
                  inlineScript:
                    interpreter: !scriptInterpreter LEGACY_SH_BAT
                    scriptBody: "rm -rf pegasus/ test/"
                - !script
                  description: Untar source
                  inlineScript:
                    interpreter: !scriptInterpreter LEGACY_SH_BAT
                    scriptBody: "tar xf tests.tar"
                - !script
                  description: Run Test
                  environmentVariables: "PATH=/usr/lib64/mpich/bin:/usr/local/bin:/usr/bin:/usr/local/sbin:/usr/sbin"
                  inlineScript:
                    interpreter: !scriptInterpreter LEGACY_SH_BAT
                    scriptBody: |
                      export PATH=${bamboo_build_working_directory}/pegasus/bin:$PATH
                      test/scripts/launch-bamboo-test-no-status ${bamboo_shortJobName}
              requirements:
                - capabilityKey: condor
                  matchType: !exists exists
              artifactDependencies:
                - name: tests
              miscellaneous:
                cleanWorkingDirectoryAfterEachBuild: true
            - key: T21A
              name: 021-black-dir
              description: TODO
              tasks:
                - !script
                  description: Cleanup
                  enabled: false
                  inlineScript:
                    interpreter: !scriptInterpreter LEGACY_SH_BAT
                    scriptBody: "rm -rf pegasus/ test/"
                - !script
                  description: Untar source
                  inlineScript:
                    interpreter: !scriptInterpreter LEGACY_SH_BAT
                    scriptBody: "tar xf tests.tar"
                - !script
                  description: Run Test
                  inlineScript:
                    interpreter: !scriptInterpreter LEGACY_SH_BAT
                    scriptBody: |
                      export PATH=${bamboo_build_working_directory}/pegasus/bin:$PATH
                      test/scripts/launch-bamboo-test ${bamboo_shortJobName}
              requirements:
                - capabilityKey: condor
                  matchType: !exists exists
              artifactDependencies:
                - name: tests
              miscellaneous:
                cleanWorkingDirectoryAfterEachBuild: true
            - key: BNT22A
              name: 022-data-reuse-full-a
              description: TODO
              tasks:
                - !script
                  description: Cleanup
                  enabled: false
                  inlineScript:
                    interpreter: !scriptInterpreter LEGACY_SH_BAT
                    scriptBody: "rm -rf pegasus/ test/"
                - !script
                  description: Untar source
                  inlineScript:
                    interpreter: !scriptInterpreter LEGACY_SH_BAT
                    scriptBody: "tar xf tests.tar"
                - !script
                  description: Run Test
                  inlineScript:
                    interpreter: !scriptInterpreter LEGACY_SH_BAT
                    scriptBody: |
                      export PATH=${bamboo_build_working_directory}/pegasus/bin:$PATH
                      test/scripts/launch-bamboo-test ${bamboo_shortJobName}
              requirements:
                - capabilityKey: condor
                  matchType: !exists exists
              artifactDependencies:
                - name: tests
              miscellaneous:
                cleanWorkingDirectoryAfterEachBuild: true
            - key: BNT022B
              name: 022-data-reuse-full-b
              description: TODO
              tasks:
                - !script
                  description: Cleanup
                  enabled: false
                  inlineScript:
                    interpreter: !scriptInterpreter LEGACY_SH_BAT
                    scriptBody: "rm -rf pegasus/ test/"
                - !script
                  description: Untar source
                  inlineScript:
                    interpreter: !scriptInterpreter LEGACY_SH_BAT
                    scriptBody: "tar xf tests.tar"
                - !script
                  description: Run Test
                  inlineScript:
                    interpreter: !scriptInterpreter LEGACY_SH_BAT
                    scriptBody: |
                      export PATH=${bamboo_build_working_directory}/pegasus/bin:$PATH
                      test/scripts/launch-bamboo-test ${bamboo_shortJobName}
              requirements:
                - capabilityKey: condor
                  matchType: !exists exists
              artifactDependencies:
                - name: tests
              miscellaneous:
                cleanWorkingDirectoryAfterEachBuild: true
            - key: T22
              name: 022-data-reuse-regexrc
              description: TODO
              tasks:
                - !script
                  description: Cleanup
                  enabled: false
                  inlineScript:
                    interpreter: !scriptInterpreter LEGACY_SH_BAT
                    scriptBody: "rm -rf pegasus/ test/"
                - !script
                  description: Untar source
                  inlineScript:
                    interpreter: !scriptInterpreter LEGACY_SH_BAT
                    scriptBody: "tar xf tests.tar"
                - !script
                  description: Run Test
                  inlineScript:
                    interpreter: !scriptInterpreter LEGACY_SH_BAT
                    scriptBody: |
                      export PATH=${bamboo_build_working_directory}/pegasus/bin:$PATH
                      test/scripts/launch-bamboo-test-planner-only ${bamboo_shortJobName}
              requirements:
                - capabilityKey: condor
                  matchType: !exists exists
              artifactDependencies:
                - name: tests
              miscellaneous:
                cleanWorkingDirectoryAfterEachBuild: true
            - key: T023
              name: 023-sc4-ssh-http
              description: TODO
              tasks:
                - !script
                  description: Cleanup
                  enabled: false
                  inlineScript:
                    interpreter: !scriptInterpreter LEGACY_SH_BAT
                    scriptBody: "rm -rf pegasus/ test/"
                - !script
                  description: Untar source
                  inlineScript:
                    interpreter: !scriptInterpreter LEGACY_SH_BAT
                    scriptBody: "tar xf tests.tar"
                - !script
                  description: Run Test
                  inlineScript:
                    interpreter: !scriptInterpreter LEGACY_SH_BAT
                    scriptBody: |
                      export PATH=${bamboo_build_working_directory}/pegasus/bin:$PATH
                      test/scripts/launch-bamboo-test ${bamboo_shortJobName}
              requirements:
                - capabilityKey: condor
                  matchType: !exists exists
              artifactDependencies:
                - name: tests
              miscellaneous:
                cleanWorkingDirectoryAfterEachBuild: true
            - key: T024
              name: 024-sc4-gridftp-http
              description: TODO
              tasks:
                - !script
                  description: Cleanup
                  enabled: false
                  inlineScript:
                    interpreter: !scriptInterpreter LEGACY_SH_BAT
                    scriptBody: "rm -rf pegasus/ test/"
                - !script
                  description: Untar source
                  inlineScript:
                    interpreter: !scriptInterpreter LEGACY_SH_BAT
                    scriptBody: "tar xf tests.tar"
                - !script
                  description: Run Test
                  inlineScript:
                    interpreter: !scriptInterpreter LEGACY_SH_BAT
                    scriptBody: |
                      export PATH=${bamboo_build_working_directory}/pegasus/bin:$PATH
                      test/scripts/launch-bamboo-test ${bamboo_shortJobName}
              requirements:
                - capabilityKey: condor
                  matchType: !exists exists
              artifactDependencies:
                - name: tests
              miscellaneous:
                cleanWorkingDirectoryAfterEachBuild: true
            - key: T025
              name: 025-sc4-file-http
              description: TODO
              tasks:
                - !script
                  description: Cleanup
                  enabled: false
                  inlineScript:
                    interpreter: !scriptInterpreter LEGACY_SH_BAT
                    scriptBody: "rm -rf pegasus/ test/"
                - !script
                  description: Untar source
                  inlineScript:
                    interpreter: !scriptInterpreter LEGACY_SH_BAT
                    scriptBody: "tar xf tests.tar"
                - !script
                  description: Run Test
                  inlineScript:
                    interpreter: !scriptInterpreter LEGACY_SH_BAT
                    scriptBody: |
                      export PATH=${bamboo_build_working_directory}/pegasus/bin:$PATH
                      test/scripts/launch-bamboo-test ${bamboo_shortJobName}
              requirements:
                - capabilityKey: condor
                  matchType: !exists exists
              artifactDependencies:
                - name: tests
              miscellaneous:
                cleanWorkingDirectoryAfterEachBuild: true
            - key: T26
              name: 026-cache-url-check
              description: TODO
              enabled: false
              tasks:
                - !script
                  description: Cleanup
                  enabled: false
                  inlineScript:
                    interpreter: !scriptInterpreter LEGACY_SH_BAT
                    scriptBody: "rm -rf pegasus/ test/"
                - !script
                  description: Untar source
                  inlineScript:
                    interpreter: !scriptInterpreter LEGACY_SH_BAT
                    scriptBody: "tar xf tests.tar"
                - !script
                  description: Run Test
                  inlineScript:
                    interpreter: !scriptInterpreter LEGACY_SH_BAT
                    scriptBody: |
                      export PATH=${bamboo_build_working_directory}/pegasus/bin:$PATH
                      test/scripts/launch-bamboo-test ${bamboo_shortJobName}
              requirements:
                - capabilityKey: condor
                  matchType: !exists exists
              artifactDependencies:
                - name: tests
              miscellaneous:
                cleanWorkingDirectoryAfterEachBuild: true
            - key: T27A
              name: 027-montage-bypass-staging-site
              description: TODO
              tasks:
                - !script
                  description: Cleanup
                  enabled: false
                  inlineScript:
                    interpreter: !scriptInterpreter LEGACY_SH_BAT
                    scriptBody: "rm -rf pegasus/ test/"
                - !script
                  description: Untar source
                  inlineScript:
                    interpreter: !scriptInterpreter LEGACY_SH_BAT
                    scriptBody: "tar xf tests.tar"
                - !script
                  description: Run Test
                  inlineScript:
                    interpreter: !scriptInterpreter LEGACY_SH_BAT
                    scriptBody: |
                      export PATH=${bamboo_build_working_directory}/pegasus/bin:$PATH
                      test/scripts/launch-bamboo-test ${bamboo_shortJobName}
              requirements:
                - capabilityKey: condor
                  matchType: !exists exists
              artifactDependencies:
                - name: tests
              miscellaneous:
                cleanWorkingDirectoryAfterEachBuild: true
            - key: T27B
              name: 027-montage-bypass-staging-site-condorio
              description: TODO
              tasks:
                - !script
                  description: Cleanup
                  enabled: false
                  inlineScript:
                    interpreter: !scriptInterpreter LEGACY_SH_BAT
                    scriptBody: "rm -rf pegasus/ test/"
                - !script
                  description: Untar source
                  inlineScript:
                    interpreter: !scriptInterpreter LEGACY_SH_BAT
                    scriptBody: "tar xf tests.tar"
                - !script
                  description: Run Test
                  inlineScript:
                    interpreter: !scriptInterpreter LEGACY_SH_BAT
                    scriptBody: |
                      export PATH=${bamboo_build_working_directory}/pegasus/bin:$PATH
                      test/scripts/launch-bamboo-test ${bamboo_shortJobName}
              requirements:
                - capabilityKey: condor
                  matchType: !exists exists
              artifactDependencies:
                - name: tests
              miscellaneous:
                cleanWorkingDirectoryAfterEachBuild: true
            - key: T28A
              name: 028-dynamic-hierarchy
              description: TODO
              tasks:
                - !script
                  description: Cleanup
                  enabled: false
                  inlineScript:
                    interpreter: !scriptInterpreter LEGACY_SH_BAT
                    scriptBody: "rm -rf pegasus/ test/"
                - !script
                  description: Untar source
                  inlineScript:
                    interpreter: !scriptInterpreter LEGACY_SH_BAT
                    scriptBody: "tar xf tests.tar"
                - !script
                  description: Run Test
                  inlineScript:
                    interpreter: !scriptInterpreter LEGACY_SH_BAT
                    scriptBody: |
                      export PATH=${bamboo_build_working_directory}/pegasus/bin:$PATH
                      test/scripts/launch-bamboo-test ${bamboo_shortJobName}
              requirements:
                - capabilityKey: condor
                  matchType: !exists exists
              artifactDependencies:
                - name: tests
              miscellaneous:
                cleanWorkingDirectoryAfterEachBuild: true
            - key: T028B
              name: 028-dynamic-hierarchy-b
              description: TODO
              tasks:
                - !script
                  description: Cleanup
                  enabled: false
                  inlineScript:
                    interpreter: !scriptInterpreter LEGACY_SH_BAT
                    scriptBody: "rm -rf pegasus/ test/"
                - !script
                  description: Untar source
                  inlineScript:
                    interpreter: !scriptInterpreter LEGACY_SH_BAT
                    scriptBody: "tar xf tests.tar"
                - !script
                  description: Run Test
                  inlineScript:
                    interpreter: !scriptInterpreter LEGACY_SH_BAT
                    scriptBody: |
                      export PATH=${bamboo_build_working_directory}/pegasus/bin:$PATH
                      test/scripts/launch-bamboo-test ${bamboo_shortJobName}
              requirements:
                - capabilityKey: condor
                  matchType: !exists exists
              artifactDependencies:
                - name: tests
              miscellaneous:
                cleanWorkingDirectoryAfterEachBuild: true
            - key: T29A
              name: 029-black-quiet
              description: TODO
              tasks:
                - !script
                  description: Cleanup
                  enabled: false
                  inlineScript:
                    interpreter: !scriptInterpreter LEGACY_SH_BAT
                    scriptBody: "rm -rf pegasus/ test/"
                - !script
                  description: Untar source
                  inlineScript:
                    interpreter: !scriptInterpreter LEGACY_SH_BAT
                    scriptBody: "tar xf tests.tar"
                - !script
                  description: Run Test
                  inlineScript:
                    interpreter: !scriptInterpreter LEGACY_SH_BAT
                    scriptBody: |
                      export PATH=${bamboo_build_working_directory}/pegasus/bin:$PATH
                      test/scripts/launch-bamboo-test-no-jobs ${bamboo_shortJobName}
              requirements:
                - capabilityKey: condor
                  matchType: !exists exists
              artifactDependencies:
                - name: tests
              miscellaneous:
                cleanWorkingDirectoryAfterEachBuild: true
            - key: PEG030GS
              name: 030-pegasuslite-gs
              description: TODO
              tasks:
                - !script
                  description: Cleanup
                  enabled: false
                  inlineScript:
                    interpreter: !scriptInterpreter LEGACY_SH_BAT
                    scriptBody: "rm -rf pegasus/ test/"
                - !script
                  description: Untar source
                  inlineScript:
                    interpreter: !scriptInterpreter LEGACY_SH_BAT
                    scriptBody: "tar xf tests.tar"
                - !script
                  description: Run Test
                  inlineScript:
                    interpreter: !scriptInterpreter LEGACY_SH_BAT
                    scriptBody: |
                      export PATH=${bamboo_build_working_directory}/pegasus/bin:$PATH
                      test/scripts/launch-bamboo-test ${bamboo_shortJobName}
              requirements:
                - capabilityKey: condor
                  matchType: !exists exists
              artifactDependencies:
                - name: tests
              miscellaneous:
                cleanWorkingDirectoryAfterEachBuild: true
            - key: PEG030
              name: 030-pegasuslite-irods
              description: TODO
              enabled: false
              tasks:
                - !script
                  description: Cleanup
                  enabled: false
                  inlineScript:
                    interpreter: !scriptInterpreter LEGACY_SH_BAT
                    scriptBody: "rm -rf pegasus/ test/"
                - !script
                  description: Untar source
                  inlineScript:
                    interpreter: !scriptInterpreter LEGACY_SH_BAT
                    scriptBody: "tar xf tests.tar"
                - !script
                  description: Run Test
                  inlineScript:
                    interpreter: !scriptInterpreter LEGACY_SH_BAT
                    scriptBody: |
                      export PATH=${bamboo_build_working_directory}/pegasus/bin:$PATH
                      test/scripts/launch-bamboo-test ${bamboo_shortJobName}
              requirements:
                - capabilityKey: condor
                  matchType: !exists exists
              artifactDependencies:
                - name: tests
              miscellaneous:
                cleanWorkingDirectoryAfterEachBuild: true
            - key: PEG030S3
              name: 030-pegasuslite-s3
              description: TODO
              tasks:
                - !script
                  description: Cleanup
                  enabled: false
                  inlineScript:
                    interpreter: !scriptInterpreter LEGACY_SH_BAT
                    scriptBody: "rm -rf pegasus/ test/"
                - !script
                  description: Untar source
                  inlineScript:
                    interpreter: !scriptInterpreter LEGACY_SH_BAT
                    scriptBody: "tar xf tests.tar"
                - !script
                  description: Run Test
                  inlineScript:
                    interpreter: !scriptInterpreter LEGACY_SH_BAT
                    scriptBody: |
                      export PATH=${bamboo_build_working_directory}/pegasus/bin:$PATH
                      test/scripts/launch-bamboo-test ${bamboo_shortJobName}
              requirements:
                - capabilityKey: condor
                  matchType: !exists exists
              artifactDependencies:
                - name: tests
              miscellaneous:
                cleanWorkingDirectoryAfterEachBuild: true
            - key: SSHFTP030
              name: 030-pegasuslite-sshftp
              description: TODO
              tasks:
                - !script
                  description: Cleanup
                  enabled: false
                  inlineScript:
                    interpreter: !scriptInterpreter LEGACY_SH_BAT
                    scriptBody: "rm -rf pegasus/ test/"
                - !script
                  description: Untar source
                  inlineScript:
                    interpreter: !scriptInterpreter LEGACY_SH_BAT
                    scriptBody: "tar xf tests.tar"
                - !script
                  description: Run Test
                  inlineScript:
                    interpreter: !scriptInterpreter LEGACY_SH_BAT
                    scriptBody: |
                      export PATH=${bamboo_build_working_directory}/pegasus/bin:$PATH
                      test/scripts/launch-bamboo-test ${bamboo_shortJobName}
              requirements:
                - capabilityKey: condor
                  matchType: !exists exists
              artifactDependencies:
                - name: tests
              miscellaneous:
                cleanWorkingDirectoryAfterEachBuild: true
            - key: RC031MON
              name: 031-montage-condor-io-jdbcrc
              description: TODO
              tasks:
                - !script
                  description: Cleanup
                  enabled: false
                  inlineScript:
                    interpreter: !scriptInterpreter LEGACY_SH_BAT
                    scriptBody: "rm -rf pegasus/ test/"
                - !script
                  description: Untar source
                  inlineScript:
                    interpreter: !scriptInterpreter LEGACY_SH_BAT
                    scriptBody: "tar xf tests.tar"
                - !script
                  description: Run Test
                  inlineScript:
                    interpreter: !scriptInterpreter LEGACY_SH_BAT
                    scriptBody: |
                      export PATH=${bamboo_build_working_directory}/pegasus/bin:$PATH
                      test/scripts/launch-bamboo-test ${bamboo_shortJobName}
              requirements:
                - capabilityKey: condor
                  matchType: !exists exists
              artifactDependencies:
                - name: tests
              miscellaneous:
                cleanWorkingDirectoryAfterEachBuild: true
            - key: T31A
              name: 031-montage-jdbcrc-sqlite
              description: TODO
              tasks:
                - !script
                  description: Cleanup
                  enabled: false
                  inlineScript:
                    interpreter: !scriptInterpreter LEGACY_SH_BAT
                    scriptBody: "rm -rf pegasus/ test/"
                - !script
                  description: Untar source
                  inlineScript:
                    interpreter: !scriptInterpreter LEGACY_SH_BAT
                    scriptBody: "tar xf tests.tar"
                - !script
                  description: Run Test
                  inlineScript:
                    interpreter: !scriptInterpreter LEGACY_SH_BAT
                    scriptBody: |
                      export PATH=${bamboo_build_working_directory}/pegasus/bin:$PATH
                      test/scripts/launch-bamboo-test ${bamboo_shortJobName}
              requirements:
                - capabilityKey: condor
                  matchType: !exists exists
              artifactDependencies:
                - name: tests
              miscellaneous:
                cleanWorkingDirectoryAfterEachBuild: true
            - key: T32A
              name: 032-black-chkpoint
              description: TODO
              tasks:
                - !script
                  description: Cleanup
                  enabled: false
                  inlineScript:
                    interpreter: !scriptInterpreter LEGACY_SH_BAT
                    scriptBody: "rm -rf pegasus/ test/"
                - !script
                  description: Untar source
                  inlineScript:
                    interpreter: !scriptInterpreter LEGACY_SH_BAT
                    scriptBody: "tar xf tests.tar"
                - !script
                  description: Run Test
                  inlineScript:
                    interpreter: !scriptInterpreter LEGACY_SH_BAT
                    scriptBody: |
                      export PATH=${bamboo_build_working_directory}/pegasus/bin:$PATH
                      test/scripts/launch-bamboo-test ${bamboo_shortJobName}
              requirements:
                - capabilityKey: condor
                  matchType: !exists exists
              artifactDependencies:
                - name: tests
              miscellaneous:
                cleanWorkingDirectoryAfterEachBuild: true
            - key: T33
              name: 033-pegasuslite-multi
              description: TODO
              tasks:
                - !script
                  description: Cleanup
                  enabled: false
                  inlineScript:
                    interpreter: !scriptInterpreter LEGACY_SH_BAT
                    scriptBody: "rm -rf pegasus/ test/"
                - !script
                  description: Untar source
                  inlineScript:
                    interpreter: !scriptInterpreter LEGACY_SH_BAT
                    scriptBody: "tar xf tests.tar"
                - !script
                  description: Run Test
                  inlineScript:
                    interpreter: !scriptInterpreter LEGACY_SH_BAT
                    scriptBody: |
                      export PATH=${bamboo_build_working_directory}/pegasus/bin:$PATH
                      test/scripts/launch-bamboo-test ${bamboo_shortJobName}
              requirements:
                - capabilityKey: condor
                  matchType: !exists exists
              artifactDependencies:
                - name: tests
              miscellaneous:
                cleanWorkingDirectoryAfterEachBuild: true
            - key: T33A
              name: 033-pegasuslite-multi-wp-a
              description: TODO
              tasks:
                - !script
                  description: Cleanup
                  enabled: false
                  inlineScript:
                    interpreter: !scriptInterpreter LEGACY_SH_BAT
                    scriptBody: "rm -rf pegasus/ test/"
                - !script
                  description: Untar source
                  inlineScript:
                    interpreter: !scriptInterpreter LEGACY_SH_BAT
                    scriptBody: "tar xf tests.tar"
                - !script
                  description: Run Test
                  inlineScript:
                    interpreter: !scriptInterpreter LEGACY_SH_BAT
                    scriptBody: |
                      export PATH=${bamboo_build_working_directory}/pegasus/bin:$PATH
                      test/scripts/launch-bamboo-test ${bamboo_shortJobName}
              requirements:
                - capabilityKey: condor
                  matchType: !exists exists
              artifactDependencies:
                - name: tests
              miscellaneous:
                cleanWorkingDirectoryAfterEachBuild: true
            - key: T33B
              name: 033-pegasuslite-multi-wp-b
              description: TODO
              tasks:
                - !script
                  description: Cleanup
                  enabled: false
                  inlineScript:
                    interpreter: !scriptInterpreter LEGACY_SH_BAT
                    scriptBody: "rm -rf pegasus/ test/"
                - !script
                  description: Untar source
                  inlineScript:
                    interpreter: !scriptInterpreter LEGACY_SH_BAT
                    scriptBody: "tar xf tests.tar"
                - !script
                  description: Run Test
                  inlineScript:
                    interpreter: !scriptInterpreter LEGACY_SH_BAT
                    scriptBody: |
                      export PATH=${bamboo_build_working_directory}/pegasus/bin:$PATH
                      test/scripts/launch-bamboo-test ${bamboo_shortJobName}
              requirements:
                - capabilityKey: condor
                  matchType: !exists exists
              artifactDependencies:
                - name: tests
              miscellaneous:
                cleanWorkingDirectoryAfterEachBuild: true
            - key: T33C
              name: 033-pegasuslite-multi-wp-c
              description: TODO
              tasks:
                - !script
                  description: Cleanup
                  enabled: false
                  inlineScript:
                    interpreter: !scriptInterpreter LEGACY_SH_BAT
                    scriptBody: "rm -rf pegasus/ test/"
                - !script
                  description: Untar source
                  inlineScript:
                    interpreter: !scriptInterpreter LEGACY_SH_BAT
                    scriptBody: "tar xf tests.tar"
                - !script
                  description: Run Test
                  inlineScript:
                    interpreter: !scriptInterpreter LEGACY_SH_BAT
                    scriptBody: |
                      export PATH=${bamboo_build_working_directory}/pegasus/bin:$PATH
                      test/scripts/launch-bamboo-test ${bamboo_shortJobName}
              requirements:
                - capabilityKey: condor
                  matchType: !exists exists
              artifactDependencies:
                - name: tests
              miscellaneous:
                cleanWorkingDirectoryAfterEachBuild: true
            - key: T34C
              name: 034-recursive-cluster-condorio
              description: TODO
              tasks:
                - !script
                  description: Cleanup
                  enabled: false
                  inlineScript:
                    interpreter: !scriptInterpreter LEGACY_SH_BAT
                    scriptBody: "rm -rf pegasus/ test/"
                - !script
                  description: Untar source
                  inlineScript:
                    interpreter: !scriptInterpreter LEGACY_SH_BAT
                    scriptBody: "tar xf tests.tar"
                - !script
                  description: Run Test
                  inlineScript:
                    interpreter: !scriptInterpreter LEGACY_SH_BAT
                    scriptBody: |
                      export PATH=${bamboo_build_working_directory}/pegasus/bin:$PATH
                      test/scripts/launch-bamboo-test ${bamboo_shortJobName}
              requirements:
                - capabilityKey: condor
                  matchType: !exists exists
              artifactDependencies:
                - name: tests
              miscellaneous:
                cleanWorkingDirectoryAfterEachBuild: true
            - key: T34B
              name: 034-recursive-cluster-nonsharedfs
              description: TODO
              tasks:
                - !script
                  description: Cleanup
                  enabled: false
                  inlineScript:
                    interpreter: !scriptInterpreter LEGACY_SH_BAT
                    scriptBody: "rm -rf pegasus/ test/"
                - !script
                  description: Untar source
                  inlineScript:
                    interpreter: !scriptInterpreter LEGACY_SH_BAT
                    scriptBody: "tar xf tests.tar"
                - !script
                  description: Run Test
                  inlineScript:
                    interpreter: !scriptInterpreter LEGACY_SH_BAT
                    scriptBody: |
                      export PATH=${bamboo_build_working_directory}/pegasus/bin:$PATH
                      test/scripts/launch-bamboo-test ${bamboo_shortJobName}
              requirements:
                - capabilityKey: condor
                  matchType: !exists exists
              artifactDependencies:
                - name: tests
              miscellaneous:
                cleanWorkingDirectoryAfterEachBuild: true
            - key: T34A
              name: 034-recursive-cluster-sharedfs
              description: TODO
              tasks:
                - !script
                  description: Cleanup
                  enabled: false
                  inlineScript:
                    interpreter: !scriptInterpreter LEGACY_SH_BAT
                    scriptBody: "rm -rf pegasus/ test/"
                - !script
                  description: Untar source
                  inlineScript:
                    interpreter: !scriptInterpreter LEGACY_SH_BAT
                    scriptBody: "tar xf tests.tar"
                - !script
                  description: Run Test
                  inlineScript:
                    interpreter: !scriptInterpreter LEGACY_SH_BAT
                    scriptBody: |
                      export PATH=${bamboo_build_working_directory}/pegasus/bin:$PATH
                      test/scripts/launch-bamboo-test ${bamboo_shortJobName}
              requirements:
                - capabilityKey: condor
                  matchType: !exists exists
              artifactDependencies:
                - name: tests
              miscellaneous:
                cleanWorkingDirectoryAfterEachBuild: true
            - key: T35
              name: 035-black-transfer
              description: TODO
              tasks:
                - !script
                  description: Cleanup
                  enabled: false
                  inlineScript:
                    interpreter: !scriptInterpreter LEGACY_SH_BAT
                    scriptBody: "rm -rf pegasus/ test/"
                - !script
                  description: Untar source
                  inlineScript:
                    interpreter: !scriptInterpreter LEGACY_SH_BAT
                    scriptBody: "tar xf tests.tar"
                - !script
                  description: Run Test
                  inlineScript:
                    interpreter: !scriptInterpreter LEGACY_SH_BAT
                    scriptBody: |
                      export PATH=${bamboo_build_working_directory}/pegasus/bin:$PATH
                      test/scripts/launch-bamboo-test ${bamboo_shortJobName}
              requirements:
                - capabilityKey: condor
                  matchType: !exists exists
              artifactDependencies:
                - name: tests
              miscellaneous:
                cleanWorkingDirectoryAfterEachBuild: true
            - key: T36
              name: 036-condorio-no-outputs
              description: TODO
              tasks:
                - !script
                  description: Cleanup
                  enabled: false
                  inlineScript:
                    interpreter: !scriptInterpreter LEGACY_SH_BAT
                    scriptBody: "rm -rf pegasus/ test/"
                - !script
                  description: Untar source
                  inlineScript:
                    interpreter: !scriptInterpreter LEGACY_SH_BAT
                    scriptBody: "tar xf tests.tar"
                - !script
                  description: Run Test
                  inlineScript:
                    interpreter: !scriptInterpreter LEGACY_SH_BAT
                    scriptBody: |
                      export PATH=${bamboo_build_working_directory}/pegasus/bin:$PATH
                      test/scripts/launch-bamboo-test ${bamboo_shortJobName}
              requirements:
                - capabilityKey: condor
                  matchType: !exists exists
              artifactDependencies:
                - name: tests
              miscellaneous:
                cleanWorkingDirectoryAfterEachBuild: true
            - key: T37
              name: 037-black-hints
              description: TODO
              tasks:
                - !script
                  description: Cleanup
                  enabled: false
                  inlineScript:
                    interpreter: !scriptInterpreter LEGACY_SH_BAT
                    scriptBody: "rm -rf pegasus/ test/"
                - !script
                  description: Untar source
                  inlineScript:
                    interpreter: !scriptInterpreter LEGACY_SH_BAT
                    scriptBody: "tar xf tests.tar"
                - !script
                  description: Run Test
                  inlineScript:
                    interpreter: !scriptInterpreter LEGACY_SH_BAT
                    scriptBody: |
                      export PATH=${bamboo_build_working_directory}/pegasus/bin:$PATH
                      test/scripts/launch-bamboo-test ${bamboo_shortJobName}
              requirements:
                - capabilityKey: condor
                  matchType: !exists exists
              artifactDependencies:
                - name: tests
              miscellaneous:
                cleanWorkingDirectoryAfterEachBuild: true
            - key: T038
              name: 038-halt-continue
              description: TODO
              tasks:
                - !script
                  description: Cleanup
                  enabled: false
                  inlineScript:
                    interpreter: !scriptInterpreter LEGACY_SH_BAT
                    scriptBody: "rm -rf pegasus/ test/"
                - !script
                  description: Untar source
                  inlineScript:
                    interpreter: !scriptInterpreter LEGACY_SH_BAT
                    scriptBody: "tar xf tests.tar"
                - !script
                  description: Run Test
                  inlineScript:
                    interpreter: !scriptInterpreter LEGACY_SH_BAT
                    scriptBody: |
                      export PATH=${bamboo_build_working_directory}/pegasus/bin:$PATH
                      test/scripts/launch-bamboo-test-no-jobs ${bamboo_shortJobName}
              requirements:
                - capabilityKey: condor
                  matchType: !exists exists
              artifactDependencies:
                - name: tests
              miscellaneous:
                cleanWorkingDirectoryAfterEachBuild: true
            - key: T39A
              name: 039-black-metadata
              description: TODO
              tasks:
                - !script
                  description: Cleanup
                  enabled: false
                  inlineScript:
                    interpreter: !scriptInterpreter LEGACY_SH_BAT
                    scriptBody: "rm -rf pegasus/ test/"
                - !script
                  description: Untar source
                  inlineScript:
                    interpreter: !scriptInterpreter LEGACY_SH_BAT
                    scriptBody: "tar xf tests.tar"
                - !script
                  description: Run Test
                  inlineScript:
                    interpreter: !scriptInterpreter LEGACY_SH_BAT
                    scriptBody: |
                      export PATH=${bamboo_build_working_directory}/pegasus/bin:$PATH
                      test/scripts/launch-bamboo-test ${bamboo_shortJobName}
              requirements:
                - capabilityKey: condor
                  matchType: !exists exists
              artifactDependencies:
                - name: tests
              miscellaneous:
                cleanWorkingDirectoryAfterEachBuild: true
            - key: T040N1
              name: 040-multiple-input-sources-nonsharedfs
              description: TODO
              tasks:
                - !script
                  description: Cleanup
                  enabled: false
                  inlineScript:
                    interpreter: !scriptInterpreter LEGACY_SH_BAT
                    scriptBody: "rm -rf pegasus/ test/"
                - !script
                  description: Untar source
                  inlineScript:
                    interpreter: !scriptInterpreter LEGACY_SH_BAT
                    scriptBody: "tar xf tests.tar"
                - !script
                  description: Run Test
                  inlineScript:
                    interpreter: !scriptInterpreter LEGACY_SH_BAT
                    scriptBody: |
                      export PATH=${bamboo_build_working_directory}/pegasus/bin:$PATH
                      test/scripts/launch-bamboo-test ${bamboo_shortJobName}
              requirements:
                - capabilityKey: condor
                  matchType: !exists exists
              artifactDependencies:
                - name: tests
              miscellaneous:
                cleanWorkingDirectoryAfterEachBuild: true
            - key: T040N2
              name: 040-multiple-input-sources-sharedfs
              description: TODO
              tasks:
                - !script
                  description: Cleanup
                  enabled: false
                  inlineScript:
                    interpreter: !scriptInterpreter LEGACY_SH_BAT
                    scriptBody: "rm -rf pegasus/ test/"
                - !script
                  description: Untar source
                  inlineScript:
                    interpreter: !scriptInterpreter LEGACY_SH_BAT
                    scriptBody: "tar xf tests.tar"
                - !script
                  description: Run Test
                  inlineScript:
                    interpreter: !scriptInterpreter LEGACY_SH_BAT
                    scriptBody: |
                      export PATH=${bamboo_build_working_directory}/pegasus/bin:$PATH
                      test/scripts/launch-bamboo-test ${bamboo_shortJobName}
              requirements:
                - capabilityKey: condor
                  matchType: !exists exists
              artifactDependencies:
                - name: tests
              miscellaneous:
                cleanWorkingDirectoryAfterEachBuild: true
              requirements:
                - capabilityKey: condor
                  matchType: !exists exists
              artifactDependencies:
                - name: tests
              miscellaneous:
                cleanWorkingDirectoryAfterEachBuild: true
            - key: T042B
              name: 042-kswrapper-nonsharedfs
              description: TODO
              tasks:
                - !script
                  description: Cleanup
                  enabled: false
                  inlineScript:
                    interpreter: !scriptInterpreter LEGACY_SH_BAT
                    scriptBody: "rm -rf pegasus/ test/"
                - !script
                  description: Untar source
                  inlineScript:
                    interpreter: !scriptInterpreter LEGACY_SH_BAT
                    scriptBody: "tar xf tests.tar"
                - !script
                  description: Run Test
                  inlineScript:
                    interpreter: !scriptInterpreter LEGACY_SH_BAT
                    scriptBody: |
                      export PATH=${bamboo_build_working_directory}/pegasus/bin:$PATH
                      test/scripts/launch-bamboo-test ${bamboo_shortJobName}
              requirements:
                - capabilityKey: condor
                  matchType: !exists exists
              artifactDependencies:
                - name: tests
              miscellaneous:
                cleanWorkingDirectoryAfterEachBuild: true
            - key: T042A
              name: 042-kswrapper-sharedfs
              description: TODO
              tasks:
                - !script
                  description: Cleanup
                  enabled: false
                  inlineScript:
                    interpreter: !scriptInterpreter LEGACY_SH_BAT
                    scriptBody: "rm -rf pegasus/ test/"
                - !script
                  description: Untar source
                  inlineScript:
                    interpreter: !scriptInterpreter LEGACY_SH_BAT
                    scriptBody: "tar xf tests.tar"
                - !script
                  description: Run Test
                  inlineScript:
                    interpreter: !scriptInterpreter LEGACY_SH_BAT
                    scriptBody: |
                      export PATH=${bamboo_build_working_directory}/pegasus/bin:$PATH
                      test/scripts/launch-bamboo-test ${bamboo_shortJobName}
              requirements:
                - capabilityKey: condor
                  matchType: !exists exists
              artifactDependencies:
                - name: tests
              miscellaneous:
                cleanWorkingDirectoryAfterEachBuild: true
            - key: T1D
              name: blackdiamond - pl-condorio
              description: TODO
              tasks:
                - !script
                  description: Cleanup
                  enabled: false
                  inlineScript:
                    interpreter: !scriptInterpreter LEGACY_SH_BAT
                    scriptBody: "rm -rf pegasus/ test/"
                - !script
                  description: Untar source
                  inlineScript:
                    interpreter: !scriptInterpreter LEGACY_SH_BAT
                    scriptBody: "tar xf tests.tar"
                - !script
                  description: Run Test
                  inlineScript:
                    interpreter: !scriptInterpreter LEGACY_SH_BAT
                    scriptBody: |
                      export PATH=${bamboo_build_working_directory}/pegasus/bin:$PATH
                      test/scripts/launch-bamboo-test blackdiamond pl-condorio
              requirements:
                - capabilityKey: condor
                  matchType: !exists exists
              artifactDependencies:
                - name: tests
              miscellaneous:
                cleanWorkingDirectoryAfterEachBuild: true
            - key: T1B
              name: blackdiamond - pl-condorio-local
              description: TODO
              tasks:
                - !script
                  description: Cleanup
                  enabled: false
                  inlineScript:
                    interpreter: !scriptInterpreter LEGACY_SH_BAT
                    scriptBody: "rm -rf pegasus/ test/"
                - !script
                  description: Untar source
                  inlineScript:
                    interpreter: !scriptInterpreter LEGACY_SH_BAT
                    scriptBody: "tar xf tests.tar"
                - !script
                  description: Run Test
                  inlineScript:
                    interpreter: !scriptInterpreter LEGACY_SH_BAT
                    scriptBody: |
                      export PATH=${bamboo_build_working_directory}/pegasus/bin:$PATH
                      test/scripts/launch-bamboo-test blackdiamond pl-condorio-local
              requirements:
                - capabilityKey: condor
                  matchType: !exists exists
              artifactDependencies:
                - name: tests
              miscellaneous:
                cleanWorkingDirectoryAfterEachBuild: true
            - key: T1E
              name: blackdiamond - pl-pt
              description: TODO
              tasks:
                - !script
                  description: Cleanup
                  enabled: false
                  inlineScript:
                    interpreter: !scriptInterpreter LEGACY_SH_BAT
                    scriptBody: "rm -rf pegasus/ test/"
                - !script
                  description: Untar source
                  inlineScript:
                    interpreter: !scriptInterpreter LEGACY_SH_BAT
                    scriptBody: "tar xf tests.tar"
                - !script
                  description: Run Test
                  inlineScript:
                    interpreter: !scriptInterpreter LEGACY_SH_BAT
                    scriptBody: |
                      export PATH=${bamboo_build_working_directory}/pegasus/bin:$PATH
                      test/scripts/launch-bamboo-test blackdiamond pl-pt
              requirements:
                - capabilityKey: condor
                  matchType: !exists exists
              artifactDependencies:
                - name: tests
              miscellaneous:
                cleanWorkingDirectoryAfterEachBuild: true
            - key: T1C
              name: blackdiamond - pl-pt-local
              description: TODO
              tasks:
                - !script
                  description: Cleanup
                  enabled: false
                  inlineScript:
                    interpreter: !scriptInterpreter LEGACY_SH_BAT
                    scriptBody: "rm -rf pegasus/ test/"
                - !script
                  description: Untar source
                  inlineScript:
                    interpreter: !scriptInterpreter LEGACY_SH_BAT
                    scriptBody: "tar xf tests.tar"
                - !script
                  description: Run Test
                  inlineScript:
                    interpreter: !scriptInterpreter LEGACY_SH_BAT
                    scriptBody: |
                      export PATH=${bamboo_build_working_directory}/pegasus/bin:$PATH
                      test/scripts/launch-bamboo-test blackdiamond pl-pt-local
              requirements:
                - capabilityKey: condor
                  matchType: !exists exists
              artifactDependencies:
                - name: tests
              miscellaneous:
                cleanWorkingDirectoryAfterEachBuild: true
            - key: T1F
              name: blackdiamond - sharedfs-symlink-nogridstart
              description: TODO
              tasks:
                - !script
                  description: Cleanup
                  enabled: false
                  inlineScript:
                    interpreter: !scriptInterpreter LEGACY_SH_BAT
                    scriptBody: "rm -rf pegasus/ test/"
                - !script
                  description: Untar source
                  inlineScript:
                    interpreter: !scriptInterpreter LEGACY_SH_BAT
                    scriptBody: "tar xf tests.tar"
                - !script
                  description: Run Test
                  inlineScript:
                    interpreter: !scriptInterpreter LEGACY_SH_BAT
                    scriptBody: |
                      export PATH=${bamboo_build_working_directory}/pegasus/bin:$PATH
                      test/scripts/launch-bamboo-test blackdiamond sharedfs-symlink-nogridstart
              requirements:
                - capabilityKey: condor
                  matchType: !exists exists
              artifactDependencies:
                - name: tests
              miscellaneous:
                cleanWorkingDirectoryAfterEachBuild: true
            - key: T1G
              name: blackdiamond - sharedfs-worker-staging-cleanup
              description: TODO
              tasks:
                - !script
                  description: Cleanup
                  enabled: false
                  inlineScript:
                    interpreter: !scriptInterpreter LEGACY_SH_BAT
                    scriptBody: "rm -rf pegasus/ test/"
                - !script
                  description: Untar source
                  inlineScript:
                    interpreter: !scriptInterpreter LEGACY_SH_BAT
                    scriptBody: "tar xf tests.tar"
                - !script
                  description: Run Test
                  inlineScript:
                    interpreter: !scriptInterpreter LEGACY_SH_BAT
                    scriptBody: |
                      export PATH=${bamboo_build_working_directory}/pegasus/bin:$PATH
                      test/scripts/launch-bamboo-test blackdiamond sharedfs-worker-staging-cleanup
              requirements:
                - capabilityKey: condor
                  matchType: !exists exists
              artifactDependencies:
                - name: tests
              miscellaneous:
                cleanWorkingDirectoryAfterEachBuild: true
            - key: T1A
              name: blackdiamond - vanilla-condor
              description: TODO
              tasks:
                - !script
                  description: Cleanup
                  enabled: false
                  inlineScript:
                    interpreter: !scriptInterpreter LEGACY_SH_BAT
                    scriptBody: "rm -rf pegasus/ test/"
                - !script
                  description: Untar source
                  inlineScript:
                    interpreter: !scriptInterpreter LEGACY_SH_BAT
                    scriptBody: "tar xf tests.tar"
                - !script
                  description: Run Test
                  inlineScript:
                    interpreter: !scriptInterpreter LEGACY_SH_BAT
                    scriptBody: |
                      export PATH=${bamboo_build_working_directory}/pegasus/bin:$PATH
                      test/scripts/launch-bamboo-test blackdiamond vanilla-condor
              requirements:
                - capabilityKey: condor
                  matchType: !exists exists
              artifactDependencies:
                - name: tests
              miscellaneous:
                cleanWorkingDirectoryAfterEachBuild: true

        - name: Performance Tests
          description: Performance Tests
          jobs:
            - key: T014
              name: 014-planner-performance
              description: Planner performance
              tasks:
                - !script
                  description: Cleanup
                  enabled: false
                  inlineScript:
                    interpreter: !scriptInterpreter LEGACY_SH_BAT
                    scriptBody: "rm -rf pegasus/ test/"
                - !script
                  description: Untar source
                  inlineScript:
                    interpreter: !scriptInterpreter LEGACY_SH_BAT
                    scriptBody: "tar xf tests.tar"
                - !script
                  description: Run Test
                  inlineScript:
                    interpreter: !scriptInterpreter LEGACY_SH_BAT
                    scriptBody: |
                      export PATH=${bamboo_build_working_directory}/pegasus/bin:$PATH
                      test/scripts/launch-bamboo-test-planner-only ${bamboo_shortJobName}
              requirements:
                - capabilityKey: condor
                  matchType: !exists exists
                - capabilityKey: performance
                  matchType: !exists exists
              artifactDependencies:
                - name: tests
              miscellaneous:
                cleanWorkingDirectoryAfterEachBuild: false
            - key: T014100K
              name: 014-planner-performance-100K
              description: Planner performance 100K
              tasks:
                - !script
                  description: Cleanup
                  enabled: false
                  inlineScript:
                    interpreter: !scriptInterpreter LEGACY_SH_BAT
                    scriptBody: "rm -rf pegasus/ test/"
                - !script
                  description: Untar source
                  inlineScript:
                    interpreter: !scriptInterpreter LEGACY_SH_BAT
                    scriptBody: "tar xf tests.tar"
                - !script
                  description: Run Test
                  inlineScript:
                    interpreter: !scriptInterpreter LEGACY_SH_BAT
                    scriptBody: |
                      export PATH=${bamboo_build_working_directory}/pegasus/bin:$PATH
                      test/scripts/launch-bamboo-test-planner-only ${bamboo_shortJobName}
              requirements:
                - capabilityKey: condor
                  matchType: !exists exists
                - capabilityKey: performance
                  matchType: !exists exists
              artifactDependencies:
                - name: tests
              miscellaneous:
                cleanWorkingDirectoryAfterEachBuild: false
            - key: T014C
              name: 014-planner-performance-ahope
              description: A LIGO ahope test case with Shell code generator
              tasks:
                - !script
                  description: Cleanup
                  enabled: false
                  inlineScript:
                    interpreter: !scriptInterpreter LEGACY_SH_BAT
                    scriptBody: "rm -rf pegasus/ test/"
                - !script
                  description: Untar source
                  inlineScript:
                    interpreter: !scriptInterpreter LEGACY_SH_BAT
                    scriptBody: "tar xf tests.tar"
                - !script
                  description: Run Test
                  inlineScript:
                    interpreter: !scriptInterpreter LEGACY_SH_BAT
                    scriptBody: |
                      export PATH=${bamboo_build_working_directory}/pegasus/bin:$PATH
                      test/scripts/launch-bamboo-test-planner-only ${bamboo_shortJobName}
              requirements:
                - capabilityKey: condor
                  matchType: !exists exists
                - capabilityKey: performance
                  matchType: !exists exists
              artifactDependencies:
                - name: tests
              miscellaneous:
                cleanWorkingDirectoryAfterEachBuild: false
            - key: T014HCC
              name: 014-planner-performance-hcc
              description: Planner performance HCC
              tasks:
                - !script
                  description: Cleanup
                  enabled: false
                  inlineScript:
                    interpreter: !scriptInterpreter LEGACY_SH_BAT
                    scriptBody: "rm -rf pegasus/ test/"
                - !script
                  description: Untar source
                  inlineScript:
                    interpreter: !scriptInterpreter LEGACY_SH_BAT
                    scriptBody: "tar xf tests.tar"
                - !script
                  description: Run Test
                  inlineScript:
                    interpreter: !scriptInterpreter LEGACY_SH_BAT
                    scriptBody: |
                      export PATH=${bamboo_build_working_directory}/pegasus/bin:$PATH
                      test/scripts/launch-bamboo-test-planner-only ${bamboo_shortJobName}
              requirements:
                - capabilityKey: condor
                  matchType: !exists exists
                - capabilityKey: performance
                  matchType: !exists exists
              artifactDependencies:
                - name: tests
              miscellaneous:
                cleanWorkingDirectoryAfterEachBuild: false
            - key: JDBCPERF
              name: 041-jdbcrc-performance
              description: JDBC RC performance
              tasks:
                - !script
                  description: Cleanup
                  enabled: false
                  inlineScript:
                    interpreter: !scriptInterpreter LEGACY_SH_BAT
                    scriptBody: "rm -rf pegasus/ test/"
                - !script
                  description: Untar source
                  inlineScript:
                    interpreter: !scriptInterpreter LEGACY_SH_BAT
                    scriptBody: "tar xf tests.tar"
                - !script
                  description: Run Test
                  inlineScript:
                    interpreter: !scriptInterpreter LEGACY_SH_BAT
                    scriptBody: |
                      export PATH=${bamboo_build_working_directory}/pegasus/bin:$PATH
                      test/scripts/launch-bamboo-test-no-jobs ${bamboo_shortJobName}
              requirements:
                - capabilityKey: condor
                  matchType: !exists exists
                - capabilityKey: performance
                  matchType: !exists exists
              artifactDependencies:
                - name: tests
              miscellaneous:
                cleanWorkingDirectoryAfterEachBuild: false
#      permissions:
#        user:
#          mayani: !permission ADMIN
#        other: !userType
#          ANONYMOUS_USERS: !permission VIEW
#          LOGGED_IN_USERS: !permission VIEW
      triggers:
        - !scheduled
          description: Nightly Build
          cronExpression: "0 0 2 * * ?"
#      notifications:
#        - !email
#          address: pegasus-svn@isi.edu
#          event: !event JOB_HUNG
#        - !email
#          address: pegasus-svn@isi.edu
#          event: !event FAILED_BUILDS_AND_FIRST_SUCCESSFUL<|MERGE_RESOLUTION|>--- conflicted
+++ resolved
@@ -1023,14 +1023,8 @@
         - key: TAG_UBUNTU_16
           value: xenial
 
-<<<<<<< HEAD
     - key: TVM48
       name: Tutorial VM (master)
-      description: Tutorial VM (master)
-=======
-    - key: TVM47
-      name: Tutorial VM (4.7)
->>>>>>> 94ee28df
       scm:
         - !git
           name: Pegasus
@@ -1119,14 +1113,8 @@
 #          address: pegasus-svn@isi.edu
 #          event: !event FAILED_BUILDS_AND_FIRST_SUCCESSFUL
 
-<<<<<<< HEAD
     - key: WT48
       name: Workflow Tests (master)
-      description: Workflow Tests (master)
-=======
-    - key: WT47
-      name: Workflow Tests (4.7)
->>>>>>> 94ee28df
       scm:
         - !git
           name: Pegasus
