--- conflicted
+++ resolved
@@ -168,112 +168,6 @@
                     matchValue: 3
               miscellaneous:
                 cleanWorkingDirectoryAfterEachBuild: true
-<<<<<<< HEAD
-            - key: D9CUT
-              name: Debian 9 Unit Tests
-              tasks:
-                - !script
-                  description: Untar source
-                  inlineScript:
-                    interpreter: !scriptInterpreter LEGACY_SH_BAT
-                    scriptBody: "tar xzf pegasus-source.tar.gz"
-                - !script
-                  description: Unit Tests
-                  inlineScript:
-                    interpreter: !scriptInterpreter LEGACY_SH_BAT
-                    scriptBody: |
-                      cd pegasus-source
-                      ant test-kickstart test-pmc test-transfer
-              artifactDependencies:
-                - name: pegasus-source
-              requirements:
-                - capabilityKey: distro
-                  matchType: !equals
-                    matchValue: debian
-                - capabilityKey: release
-                  matchType: !equals
-                    matchValue: 9
-              miscellaneous:
-                cleanWorkingDirectoryAfterEachBuild: true
-            - key: D9JUT
-              name: Debian 9 Java Unit Tests
-              tasks:
-                - !script
-                  description: Untar source
-                  inlineScript:
-                    interpreter: !scriptInterpreter LEGACY_SH_BAT
-                    scriptBody: "tar xzf pegasus-source.tar.gz"
-                - !script
-                  description: Java Unit Tests
-                  inlineScript:
-                    interpreter: !scriptInterpreter LEGACY_SH_BAT
-                    scriptBody: |
-                      cd pegasus-source
-                      ant test-java
-                - !junitParser
-                  description: Parse Test Report
-                  testResultsDirectory: pegasus-source/build/tests/classes/junitreport/*.xml
-                  pickUpTestResultsCreatedOutsideOfBuild: false
-              artifactDependencies:
-                - name: pegasus-source
-              requirements:
-                - capabilityKey: distro
-                  matchType: !equals
-                    matchValue: debian
-                - capabilityKey: release
-                  matchType: !equals
-                    matchValue: 9
-              miscellaneous:
-                cleanWorkingDirectoryAfterEachBuild: true
-            - key: D9PUT
-              name: Debian 9 Python Unit Tests
-              tasks:
-                - !script
-                  description: Untar source
-                  inlineScript:
-                    interpreter: !scriptInterpreter LEGACY_SH_BAT
-                    scriptBody: "tar xzf pegasus-source.tar.gz"
-                - !script
-                  description: Python Unit Tests
-                  inlineScript:
-                    interpreter: !scriptInterpreter LEGACY_SH_BAT
-                    scriptBody: |
-                      cd pegasus-source
-                      ant test-python
-                - !junitParser
-                  description: Parse Test Report
-                  testResultsDirectory: pegasus-source/packages/*/test-reports/*.xml
-                  pickUpTestResultsCreatedOutsideOfBuild: false
-              artifactDefinitions:
-                - name: Coverage Report - Pegasus Common
-                  copyPattern: "*"
-                  location: pegasus-source/packages/pegasus-common/htmlcov/
-                  isShared: false
-                - name: Coverage Report - Pegasus API
-                  copyPattern: "*"
-                  location: pegasus-source/packages/pegasus-api/htmlcov/
-                  isShared: false
-                - name: Coverage Report - Pegasus Worker
-                  copyPattern: "*"
-                  location: pegasus-source/packages/pegasus-worker/htmlcov/
-                  isShared: false
-                - name: Coverage Report - Pegasus WMS
-                  copyPattern: "*"
-                  location: pegasus-source/packages/pegasus-python/htmlcov/
-                  isShared: false
-              artifactDependencies:
-                - name: pegasus-source
-              requirements:
-                - capabilityKey: distro
-                  matchType: !equals
-                    matchValue: debian
-                - capabilityKey: release
-                  matchType: !equals
-                    matchValue: 9
-              miscellaneous:
-                cleanWorkingDirectoryAfterEachBuild: true
-=======
->>>>>>> 22c84e4a
             - key: D10CUT
               name: Debian 10 Unit Tests
               tasks:
@@ -1605,6 +1499,8 @@
           value: centos7
         - key: TAG_CENTOS_8
           value: centos8
+        - key: TAG_DEBIAN_9
+          value: stretch
         - key: TAG_DEBIAN_10
           value: buster
         - key: TAG_DEBIAN_11
