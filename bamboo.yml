--- conflicted
+++ resolved
@@ -4046,11 +4046,7 @@
       triggers:
         - !scheduled
           description: Nightly Build
-<<<<<<< HEAD
-          cronExpression: "0 0 1 * * ?"
-=======
-          cronExpression: "0 0 20 * * ?"
->>>>>>> 97066bf2
+          cronExpression: "0 0 2 * * ?"
           onlyRunIfOtherPlansArePassing:
             planKeys:
               - PEGASUS-BNT49
