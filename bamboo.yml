project:
  key: PEGASUS
  name: Pegasus
  plans:
    - key: BNT49
      name: Build & Test (master)
      scm:
        - !git
          name: Pegasus
          url: https://github.com/pegasus-isi/pegasus.git
          branch: master
      stages:
        - name: Source Checkout
          jobs:
            - key: DIST
              name: Source checkout and distribution
              description: Create the full distribution tarball
              tasks:
                - !checkout
                  description: Checks the Pegasus code out from our source repository
                  forceCleanBuild: true
                  repositories:
                    - name: Pegasus
                      checkoutDirectory: pegasus-source
                - !script
                  description: Create source tarballs
                  inlineScript:
                    interpreter: !scriptInterpreter LEGACY_SH_BAT
                    scriptBody: |
                      set -e
                      set -x

                      pwd
                      ls -la

                      VERSION=`pegasus-source/release-tools/getversion`

                      # Make sure it is clean
                      (cd pegasus-source && ant clean)

                      # We need a versioned copy to put on the website that
                      # excludes git files, but include the generated docs
                      (cd pegasus-source && ant dist-source && mv dist/pegasus-$VERSION.tar.gz ..)
                      
                      # pegasus-source.tar.gz is a tarball which is used to in subsequent buildsteps
                      # make this a copy of the generated source tarball to keep everyhing
                      # consistent
                      (cd pegasus-source/dist && tar xzf ../../pegasus-$VERSION.tar.gz && mv pegasus-$VERSION pegasus-source && tar -czf ../../pegasus-source.tar.gz pegasus-source && rm -rf pegasus-source)

                      # Create the source tarball for python source files using setup.py
                      (cd pegasus-source && ant dist-python-source && mv dist/pegasus-python-source-$VERSION.tar.gz ..)

              artifactDefinitions:
                - name: pegasus-python-source-versioned
                  copyPattern: 'pegasus-python-source-*.tar.gz'
                  isShared: true
                - name: pegasus-source-versioned
                  copyPattern: 'pegasus-?.*.tar.gz'
                  isShared: true
                - name: pegasus-source
                  copyPattern: 'pegasus-source.tar.gz'
                  isShared: true
              requirements:
                - capabilityKey: docbuild
                  matchType: !equals
                    matchValue: true
              miscellaneous:
                cleanWorkingDirectoryAfterEachBuild: true

        - name: Unit Tests
          description: Run Unit Tests on Code and Binaries
          jobs:
            - key: D9CUT
              name: Debian 9 C Unit Tests
              tasks:
                - !script
                  description: Untar source
                  inlineScript:
                    interpreter: !scriptInterpreter LEGACY_SH_BAT
                    scriptBody: "tar xzf pegasus-source.tar.gz"
                - !script
                  description: C Unit Tests
                  inlineScript:
                    interpreter: !scriptInterpreter LEGACY_SH_BAT
                    scriptBody: |
                      TAG=${bamboo_TAG_DEBIAN_9}

                      /opt/docker/docker-bamboo-wrapper pull pegasus/pegasus:${TAG}

                      /opt/docker/docker-bamboo-wrapper run \
                      --rm \
                      --volume ${bamboo_build_working_directory}/pegasus-source:/home/bamboo/pegasus-source \
                      --entrypoint ant \
                      pegasus/pegasus:${TAG} test-kickstart test-pmc
              artifactDependencies:
                - name: pegasus-source
              requirements:
                - capabilityKey: system.docker.executable
                  matchType: !exists exists
              miscellaneous:
                cleanWorkingDirectoryAfterEachBuild: true
            - key: D9JUT
              name: Debian 9 Java Unit Tests
              tasks:
                - !script
                  description: Untar source
                  inlineScript:
                    interpreter: !scriptInterpreter LEGACY_SH_BAT
                    scriptBody: "tar xzf pegasus-source.tar.gz"
                - !script
                  description: Java Unit Tests
                  inlineScript:
                    interpreter: !scriptInterpreter LEGACY_SH_BAT
                    scriptBody: |
                      TAG=${bamboo_TAG_DEBIAN_9}

                      /opt/docker/docker-bamboo-wrapper pull pegasus/pegasus:${TAG}

                      /opt/docker/docker-bamboo-wrapper run \
                      --rm \
                      --entrypoint ant \
                      --env "USER=bamboo" \
                      --volume ${bamboo_build_working_directory}/pegasus-source:/home/bamboo/pegasus-source \
                      pegasus/pegasus:${TAG} test-java
              artifactDependencies:
                - name: pegasus-source
              requirements:
                - capabilityKey: system.docker.executable
                  matchType: !exists exists
              miscellaneous:
                cleanWorkingDirectoryAfterEachBuild: true
            - key: D9PUT
              name: Debian 9 Python Unit Tests
              tasks:
                - !script
                  description: Untar source
                  inlineScript:
                    interpreter: !scriptInterpreter LEGACY_SH_BAT
                    scriptBody: "tar xzf pegasus-source.tar.gz"
                - !script
                  description: Python Unit Tests
                  inlineScript:
                    interpreter: !scriptInterpreter LEGACY_SH_BAT
                    scriptBody: |
                      TAG=${bamboo_TAG_DEBIAN_9}

                      /opt/docker/docker-bamboo-wrapper pull pegasus/pegasus:${TAG}

                      /opt/docker/docker-bamboo-wrapper run \
                      --rm \
                      --entrypoint ant \
                      --env "USER=bamboo" \
                      --volume ${bamboo_build_working_directory}/pegasus-source:/home/bamboo/pegasus-source \
                      pegasus/pegasus:${TAG} test-python
              artifactDependencies:
                - name: pegasus-source
              requirements:
                - capabilityKey: system.docker.executable
                  matchType: !exists exists
              miscellaneous:
                cleanWorkingDirectoryAfterEachBuild: true
            - key: OCUT
              name: OSX C Unit Tests
              tasks:
                - !script
                  description: Untar source
                  inlineScript:
                    interpreter: !scriptInterpreter LEGACY_SH_BAT
                    scriptBody: "tar xzf pegasus-source.tar.gz"
                - !script
                  description: C Unit Tests
                  inlineScript:
                    interpreter: !scriptInterpreter LEGACY_SH_BAT
                    scriptBody: |
                      # We need /usr/local/bin because of homebrew
                      export PATH=$PATH:/usr/local/bin:/Library/TeX/texbin
                      cd pegasus-source
                      ant test-kickstart
              artifactDependencies:
                - name: pegasus-source
              requirements:
                - capabilityKey: platform
                  matchType: !equals
                    matchValue: macos
              miscellaneous:
                cleanWorkingDirectoryAfterEachBuild: true
            - key:  R6CUT
              name: RHEL 6 C Unit Tests
              tasks:
                - !script
                  description: Untar source
                  inlineScript:
                    interpreter: !scriptInterpreter LEGACY_SH_BAT
                    scriptBody: "tar xzf pegasus-source.tar.gz"
                - !script
                  description: C Unit Tests
                  inlineScript:
                    interpreter: !scriptInterpreter LEGACY_SH_BAT
                    scriptBody: |
                      TAG=${bamboo_TAG_CENTOS_6}

                      /opt/docker/docker-bamboo-wrapper pull pegasus/pegasus:${TAG}

                      /opt/docker/docker-bamboo-wrapper run \
                      --rm \
                      --volume ${bamboo_build_working_directory}/pegasus-source:/home/bamboo/pegasus-source \
                      --entrypoint ant \
                      pegasus/pegasus:${TAG} test-kickstart test-pmc
              artifactDependencies:
                - name: pegasus-source
              requirements:
                - capabilityKey: system.docker.executable
                  matchType: !exists exists
              miscellaneous:
                cleanWorkingDirectoryAfterEachBuild: true
            - key: R6JUT
              name: RHEL 6 Java Unit Tests
              tasks:
                - !script
                  description: Untar source
                  inlineScript:
                    interpreter: !scriptInterpreter LEGACY_SH_BAT
                    scriptBody: "tar xzf pegasus-source.tar.gz"
                - !script
                  description: Java Unit Tests
                  inlineScript:
                    interpreter: !scriptInterpreter LEGACY_SH_BAT
                    scriptBody: |
                      TAG=${bamboo_TAG_CENTOS_6}

                      /opt/docker/docker-bamboo-wrapper pull pegasus/pegasus:${TAG}

                      /opt/docker/docker-bamboo-wrapper run \
                      --rm \
                      --entrypoint ant \
                      --env "USER=bamboo" \
                      --volume ${bamboo_build_working_directory}/pegasus-source:/home/bamboo/pegasus-source \
                      pegasus/pegasus:${TAG} test-java
              artifactDependencies:
                - name: pegasus-source
              requirements:
                - capabilityKey: system.docker.executable
                  matchType: !exists exists
              miscellaneous:
                cleanWorkingDirectoryAfterEachBuild: true
            - key: R6PUT
              name: RHEL 6 Python Unit Tests
              tasks:
                - !script
                  description: Untar source
                  inlineScript:
                    interpreter: !scriptInterpreter LEGACY_SH_BAT
                    scriptBody: "tar xzf pegasus-source.tar.gz"
                - !script
                  description: Python Unit Tests
                  inlineScript:
                    interpreter: !scriptInterpreter LEGACY_SH_BAT
                    scriptBody: |
                      TAG=${bamboo_TAG_CENTOS_6}

                      /opt/docker/docker-bamboo-wrapper pull pegasus/pegasus:${TAG}

                      /opt/docker/docker-bamboo-wrapper run \
                      --rm \
                      --entrypoint ant \
                      --env "USER=bamboo" \
                      --volume ${bamboo_build_working_directory}/pegasus-source:/home/bamboo/pegasus-source \
                      pegasus/pegasus:${TAG} test-python
              artifactDependencies:
                - name: pegasus-source
              requirements:
                - capabilityKey: system.docker.executable
                  matchType: !exists exists
              miscellaneous:
                cleanWorkingDirectoryAfterEachBuild: true
            - key: R7CUT
              name: RHEL 7 C Unit Tests
              tasks:
                - !script
                  description: Untar source
                  inlineScript:
                    interpreter: !scriptInterpreter LEGACY_SH_BAT
                    scriptBody: "tar xzf pegasus-source.tar.gz"
                - !script
                  description: C Unit Tests
                  inlineScript:
                    interpreter: !scriptInterpreter LEGACY_SH_BAT
                    scriptBody: |
                      TAG=${bamboo_TAG_CENTOS_7}

                      /opt/docker/docker-bamboo-wrapper pull pegasus/pegasus:${TAG}

                      /opt/docker/docker-bamboo-wrapper run \
                      --rm \
                      --volume ${bamboo_build_working_directory}/pegasus-source:/home/bamboo/pegasus-source \
                      --entrypoint ant \
                      pegasus/pegasus:${TAG} test-kickstart test-pmc
              artifactDependencies:
                - name: pegasus-source
              requirements:
                - capabilityKey: system.docker.executable
                  matchType: !exists exists
              miscellaneous:
                cleanWorkingDirectoryAfterEachBuild: true
            - key: R7JUT
              name: RHEL 7 Java Unit Tests
              tasks:
                - !script
                  description: Untar source
                  inlineScript:
                    interpreter: !scriptInterpreter LEGACY_SH_BAT
                    scriptBody: "tar xzf pegasus-source.tar.gz"
                - !script
                  description: Java Unit Tests
                  inlineScript:
                    interpreter: !scriptInterpreter LEGACY_SH_BAT
                    scriptBody: |
                      TAG=${bamboo_TAG_CENTOS_7}

                      /opt/docker/docker-bamboo-wrapper pull pegasus/pegasus:${TAG}

                      /opt/docker/docker-bamboo-wrapper run \
                      --rm \
                      --entrypoint ant \
                      --env "USER=bamboo" \
                      --volume ${bamboo_build_working_directory}/pegasus-source:/home/bamboo/pegasus-source \
                      pegasus/pegasus:${TAG} test-java
              artifactDependencies:
                - name: pegasus-source
              requirements:
                - capabilityKey: system.docker.executable
                  matchType: !exists exists
              miscellaneous:
                cleanWorkingDirectoryAfterEachBuild: true
            - key: R7PUT
              name: RHEL 7 Python Unit Tests
              tasks:
                - !script
                  description: Untar source
                  inlineScript:
                    interpreter: !scriptInterpreter LEGACY_SH_BAT
                    scriptBody: "tar xzf pegasus-source.tar.gz"
                - !script
                  description: Python Unit Tests
                  inlineScript:
                    interpreter: !scriptInterpreter LEGACY_SH_BAT
                    scriptBody: |
                      TAG=${bamboo_TAG_CENTOS_7}

                      /opt/docker/docker-bamboo-wrapper pull pegasus/pegasus:${TAG}

                      /opt/docker/docker-bamboo-wrapper run \
                      --rm \
                      --entrypoint ant \
                      --env "USER=bamboo" \
                      --volume ${bamboo_build_working_directory}/pegasus-source:/home/bamboo/pegasus-source \
                      pegasus/pegasus:${TAG} test-python
              artifactDependencies:
                - name: pegasus-source
              requirements:
                - capabilityKey: system.docker.executable
                  matchType: !exists exists
              miscellaneous:
                cleanWorkingDirectoryAfterEachBuild: true
            - key: UTCUZ
              name: Ubuntu Zesty C Unit Tests
              tasks:
                - !script
                  description: Untar source
                  inlineScript:
                    interpreter: !scriptInterpreter LEGACY_SH_BAT
                    scriptBody: "tar xzf pegasus-source.tar.gz"
                - !script
                  description: C Unit Tests
                  inlineScript:
                    interpreter: !scriptInterpreter LEGACY_SH_BAT
                    scriptBody: |
                      TAG=${bamboo_TAG_UBUNTU_17}

                      /opt/docker/docker-bamboo-wrapper pull pegasus/pegasus:${TAG}

                      /opt/docker/docker-bamboo-wrapper run \
                      --rm \
                      --volume ${bamboo_build_working_directory}/pegasus-source:/home/bamboo/pegasus-source \
                      --entrypoint ant \
                      pegasus/pegasus:${TAG} test-kickstart test-pmc
              artifactDependencies:
                - name: pegasus-source
              requirements:
                - capabilityKey: system.docker.executable
                  matchType: !exists exists
              miscellaneous:
                cleanWorkingDirectoryAfterEachBuild: true
            - key: UTJUZ
              name: Ubuntu Zesty Java Unit Tests
              tasks:
                - !script
                  description: Untar source
                  inlineScript:
                    interpreter: !scriptInterpreter LEGACY_SH_BAT
                    scriptBody: "tar xzf pegasus-source.tar.gz"
                - !script
                  description: Java Unit Tests
                  inlineScript:
                    interpreter: !scriptInterpreter LEGACY_SH_BAT
                    scriptBody: |
                      TAG=${bamboo_TAG_UBUNTU_17}

                      /opt/docker/docker-bamboo-wrapper pull pegasus/pegasus:${TAG}

                      /opt/docker/docker-bamboo-wrapper run \
                      --rm \
                      --entrypoint ant \
                      --env "USER=bamboo" \
                      --volume ${bamboo_build_working_directory}/pegasus-source:/home/bamboo/pegasus-source \
                      pegasus/pegasus:${TAG} test-java
              artifactDependencies:
                - name: pegasus-source
              requirements:
                - capabilityKey: system.docker.executable
                  matchType: !exists exists
              miscellaneous:
                cleanWorkingDirectoryAfterEachBuild: true
            - key: UTPUZ
              name: Ubuntu Zesty Python Unit Tests
              tasks:
                - !script
                  description: Untar source
                  inlineScript:
                    interpreter: !scriptInterpreter LEGACY_SH_BAT
                    scriptBody: "tar xzf pegasus-source.tar.gz"
                - !script
                  description: Python Unit Tests
                  inlineScript:
                    interpreter: !scriptInterpreter LEGACY_SH_BAT
                    scriptBody: |
                      TAG=${bamboo_TAG_UBUNTU_17}

                      /opt/docker/docker-bamboo-wrapper pull pegasus/pegasus:${TAG}

                      /opt/docker/docker-bamboo-wrapper run \
                      --rm \
                      --entrypoint ant \
                      --env "USER=bamboo" \
                      --volume ${bamboo_build_working_directory}/pegasus-source:/home/bamboo/pegasus-source \
                      pegasus/pegasus:${TAG} test-python
              artifactDependencies:
                - name: pegasus-source
              requirements:
                - capabilityKey: system.docker.executable
                  matchType: !exists exists
              miscellaneous:
                cleanWorkingDirectoryAfterEachBuild: true

        - name: Build
          description: Build Pegasus
          jobs:
            - key: DOCGEN
              name: Build Docs
              tasks:
                - !script
                  description: Untar source
                  inlineScript:
                    interpreter: !scriptInterpreter LEGACY_SH_BAT
                    scriptBody: "tar xzf pegasus-source.tar.gz"
                - !customTask
                  pluginKey: com.atlassian.bamboo.plugins.ant:task.builder.ant
                  description: Build Documentation
                  taskConfig:
                    label: Ant
                    target: dist-doc
                    buildJdk: JDK
                    workingSubDirectory: pegasus-source
              artifactDefinitions:
                - name: pegasus-doc
                  copyPattern: 'pegasus-doc-*.tar.gz'
                  location: pegasus-source/dist
                  isShared: true
              artifactDependencies:
                - name: pegasus-source
              requirements:
                - capabilityKey: docbuild
                  matchType: !exists exists
              miscellaneous:
                cleanWorkingDirectoryAfterEachBuild: true
            - key: BR
              name: Build R
              tasks:
                - !script
                  description: Untar source
                  inlineScript:
                    interpreter: !scriptInterpreter LEGACY_SH_BAT
                    scriptBody: "tar xzf pegasus-source.tar.gz"
                - !customTask
                  pluginKey: com.atlassian.bamboo.plugins.ant:task.builder.ant
                  description: Build R DAX Package
                  taskConfig:
                    label: Ant
                    target: dist-r
                    buildJdk: JDK
                    workingSubDirectory: pegasus-source
              artifactDefinitions:
                - name: pegasus-r-dax3
                  copyPattern: 'pegasus-r-dax3*.tar.gz'
                  location: pegasus-source/dist
                  isShared: true
              artifactDependencies:
                - name: pegasus-source
              requirements:
                - capabilityKey: docbuild
                  matchType: !exists exists
              miscellaneous:
                cleanWorkingDirectoryAfterEachBuild: true
            - key: BXR632
              name: Build x86 RHEL 6
              enabled: false
              tasks:
                - !script
                  description: Untar source
                  inlineScript:
                    interpreter: !scriptInterpreter LEGACY_SH_BAT
                    scriptBody: "tar xzf pegasus-source.tar.gz"
                - !customTask
                  pluginKey: com.atlassian.bamboo.plugins.ant:task.builder.ant
                  description: Binary Packages
                  taskConfig:
                    label: Ant
                    target: dist-rpm dist-worker dist-release
                    buildJdk: JDK
                    workingSubDirectory: pegasus-source
              artifactDefinitions:
                - name: pegasus-binary-x86_rhel_6
                  copyPattern: 'pegasus-binary-*-x86_rhel_6.tar.gz'
                  location: pegasus-source/dist
                  isShared: true
                - name: pegasus-rpm-x86_rhel_6
                  copyPattern: 'pegasus-*i?86.rpm'
                  location: pegasus-source/dist
                  isShared: true
                - name: pegasus-worker-x86_rhel_6
                  copyPattern: 'pegasus-worker-*-x86_rhel_6.tar.gz'
                  location: pegasus-source/dist
                  isShared: true
              artifactDependencies:
                - name: pegasus-source
              requirements:
                - capabilityKey: arch
                  matchType: !equals
                    matchValue: x86
                - capabilityKey: platform
                  matchType: !equals
                    matchValue: rhel
                - capabilityKey: release
                  matchType: !matches
                    regex: 6.*
              miscellaneous:
                cleanWorkingDirectoryAfterEachBuild: true
            - key: BXR6
              name: Build x86_64 RHEL 6
              tasks:
                - !script
                  description: Untar source
                  inlineScript:
                    interpreter: !scriptInterpreter LEGACY_SH_BAT
                    scriptBody: "tar xzf pegasus-source.tar.gz"
                - !script
                  description: Binary Packages
                  inlineScript:
                    interpreter: !scriptInterpreter LEGACY_SH_BAT
                    scriptBody: |
                      TAG=${bamboo_TAG_CENTOS_6}

                      /opt/docker/docker-bamboo-wrapper pull pegasus/pegasus:${TAG}

                      /opt/docker/docker-bamboo-wrapper run \
                      --rm \
                      --volume ${bamboo_build_working_directory}/pegasus-source:/home/bamboo/pegasus-source \
                      --entrypoint ant \
                      pegasus/pegasus:${TAG} \
                      dist-rpm dist-worker dist-release
              artifactDefinitions:
                - name: pegasus-binary-x86_64_rhel_6
                  copyPattern: 'pegasus-binary-*-x86_64_rhel_6.tar.gz'
                  location: pegasus-source/dist
                  isShared: true
                - name: pegasus-rpm-x86_64_rhel_6
                  copyPattern: '*x86_64.rpm'
                  location: pegasus-source/dist
                  isShared: true
                - name: pegasus-srcrpm
                  copyPattern: '*.src.rpm'
                  location: pegasus-source/dist
                  isShared: true
                - name: pegasus-worker-x86_64_rhel_6
                  copyPattern: 'pegasus-worker-*-x86_64_rhel_6.tar.gz'
                  location: pegasus-source/dist
                  isShared: true
              artifactDependencies:
                - name: pegasus-source
              requirements:
                - capabilityKey: system.docker.executable
                  matchType: !exists exists
              miscellaneous:
                cleanWorkingDirectoryAfterEachBuild: true
            - key: BXR7
              name: Build x86_64 RHEL 7
              tasks:
                - !script
                  description: Untar source
                  inlineScript:
                    interpreter: !scriptInterpreter LEGACY_SH_BAT
                    scriptBody: "tar xzf pegasus-source.tar.gz"
                - !script
                  description: Binary Packages
                  inlineScript:
                    interpreter: !scriptInterpreter LEGACY_SH_BAT
                    scriptBody: |
                      TAG=${bamboo_TAG_CENTOS_7}

                      /opt/docker/docker-bamboo-wrapper pull pegasus/pegasus:${TAG}

                      /opt/docker/docker-bamboo-wrapper run \
                      --rm \
                      --volume ${bamboo_build_working_directory}/pegasus-source:/home/bamboo/pegasus-source \
                      --entrypoint ant \
                      pegasus/pegasus:${TAG} \
                      dist-rpm dist-worker dist-release
              artifactDefinitions:
                - name: pegasus-binary-x86_64_rhel_7
                  copyPattern: 'pegasus-binary-*-x86_64_rhel_7.tar.gz'
                  location: pegasus-source/dist
                  isShared: true
                - name: pegasus-rpm-x86_64_rhel_7
                  copyPattern: '*x86_64.rpm'
                  location: pegasus-source/dist
                  isShared: true
                - name: pegasus-worker-x86_64_rhel_7
                  copyPattern: 'pegasus-worker-*-x86_64_rhel_7.tar.gz'
                  location: pegasus-source/dist
                  isShared: true
              artifactDependencies:
                - name: pegasus-source
              requirements:
                - capabilityKey: system.docker.executable
                  matchType: !exists exists
              miscellaneous:
                cleanWorkingDirectoryAfterEachBuild: true
            - key: BXDJ
              name: Build x86_64 Debian 8
              tasks:
                - !script
                  description: Untar source
                  inlineScript:
                    interpreter: !scriptInterpreter LEGACY_SH_BAT
                    scriptBody: "tar xzf pegasus-source.tar.gz"
                - !script
                  description: Binary Packages
                  inlineScript:
                    interpreter: !scriptInterpreter LEGACY_SH_BAT
                    scriptBody: |
                      TAG=${bamboo_TAG_DEBIAN_8}

                      /opt/docker/docker-bamboo-wrapper pull pegasus/pegasus:${TAG}

                      /opt/docker/docker-bamboo-wrapper run \
                      --rm \
                      --volume ${bamboo_build_working_directory}/pegasus-source:/home/bamboo/pegasus-source \
                      --entrypoint ant \
                      pegasus/pegasus:${TAG} \
                      clean dist-deb dist-worker dist-release
              artifactDefinitions:
                - name: pegasus-binary-x86_64_deb_8
                  copyPattern: 'pegasus-binary-*-x86_64_deb_8.tar.gz'
                  location: pegasus-source/dist
                  isShared: true
                - name: pegasus-deb-x86_64_deb_8
                  copyPattern: '*.deb'
                  location: pegasus-source/dist
                  isShared: true
                - name: pegasus-worker-x86_64_deb_8
                  copyPattern: 'pegasus-worker-*-x86_64_deb_8.tar.gz'
                  location: pegasus-source/dist
                  isShared: true
              artifactDependencies:
                - name: pegasus-source
              requirements:
                - capabilityKey: system.docker.executable
                  matchType: !exists exists
              miscellaneous:
                cleanWorkingDirectoryAfterEachBuild: true
            - key: BXDS
              name: Build x86_64 Debian 9
              tasks:
                - !script
                  description: Untar source
                  inlineScript:
                    interpreter: !scriptInterpreter LEGACY_SH_BAT
                    scriptBody: "tar xzf pegasus-source.tar.gz"
                - !script
                  description: Binary Packages
                  inlineScript:
                    interpreter: !scriptInterpreter LEGACY_SH_BAT
                    scriptBody: |
                      TAG=${bamboo_TAG_DEBIAN_9}

                      /opt/docker/docker-bamboo-wrapper pull pegasus/pegasus:${TAG}

                      /opt/docker/docker-bamboo-wrapper run \
                      --rm \
                      --volume ${bamboo_build_working_directory}/pegasus-source:/home/bamboo/pegasus-source \
                      --entrypoint ant \
                      pegasus/pegasus:${TAG} \
                      clean dist-deb dist-worker dist-release
              artifactDefinitions:
                - name: pegasus-binary-x86_64_deb_9
                  copyPattern: 'pegasus-binary-*-x86_64_deb_9.tar.gz'
                  location: pegasus-source/dist
                  isShared: true
                - name: pegasus-deb-x86_64_deb_9
                  copyPattern: '*.deb'
                  location: pegasus-source/dist
                  isShared: true
                - name: pegasus-worker-x86_64_deb_9
                  copyPattern: 'pegasus-worker-*-x86_64_deb_9.tar.gz'
                  location: pegasus-source/dist
                  isShared: true
              artifactDependencies:
                - name: pegasus-source
              requirements:
                - capabilityKey: system.docker.executable
                  matchType: !exists exists
              miscellaneous:
                cleanWorkingDirectoryAfterEachBuild: true
            - key: BXOSX
              name: Build x86_64 OSX
              tasks:
                - !script
                  description: Untar source
                  inlineScript:
                    interpreter: !scriptInterpreter LEGACY_SH_BAT
                    scriptBody: "tar xzf pegasus-source.tar.gz"
                - !customTask
                  pluginKey: com.atlassian.bamboo.plugins.ant:task.builder.ant
                  description: Binary Packages
                  taskConfig:
                    label: Ant
                    environmentVariables: "PATH=${PATH}:/usr/local/bin:/Library/TeX/texbin"
                    target: dist-worker dist-release dist-macos
                    buildJdk: JDK
                    workingSubDirectory: pegasus-source
              artifactDefinitions:
                - name: pegasus-binary-x86_64_macos
                  copyPattern: 'pegasus-binary-*.tar.gz'
                  location: pegasus-source/dist
                  isShared: true
                - name: pegasus-dmg-x86_64_macos
                  copyPattern: '*.dmg'
                  location: pegasus-source/dist
                  isShared: true
                - name: pegasus-worker-x86_64_macos
                  copyPattern: 'pegasus-worker-*.tar.gz'
                  location: pegasus-source/dist
                  isShared: true
              artifactDependencies:
                - name: pegasus-source
              requirements:
                - capabilityKey: arch
                  matchType: !equals
                    matchValue: x86_64
                - capabilityKey: platform
                  matchType: !equals
                    matchValue: macos
                - capabilityKey: release
                  matchType: !matches
                    regex: 10.*
              miscellaneous:
                cleanWorkingDirectoryAfterEachBuild: true
            - key: BXUX
              name: Build x86_64 Ubuntu Xenial
              tasks:
                - !script
                  description: Untar source
                  inlineScript:
                    interpreter: !scriptInterpreter LEGACY_SH_BAT
                    scriptBody: "tar xzf pegasus-source.tar.gz"
                - !script
                  description: Binary Packages
                  inlineScript:
                    interpreter: !scriptInterpreter LEGACY_SH_BAT
                    scriptBody: |
                      TAG=${bamboo_TAG_UBUNTU_16}

                      /opt/docker/docker-bamboo-wrapper pull pegasus/pegasus:${TAG}

                      /opt/docker/docker-bamboo-wrapper run \
                      --rm \
                      --volume ${bamboo_build_working_directory}/pegasus-source:/home/bamboo/pegasus-source \
                      --entrypoint ant \
                      pegasus/pegasus:${TAG} \
                      clean dist-deb dist-worker dist-release
              artifactDefinitions:
                - name: pegasus-binary-x86_64_ubuntu_16
                  copyPattern: 'pegasus-binary-*-x86_64_ubuntu_16.tar.gz'
                  location: pegasus-source/dist
                  isShared: true
                - name: pegasus-deb-x86_64_ubuntu_16
                  copyPattern: '*.deb'
                  location: pegasus-source/dist
                  isShared: true
                - name: pegasus-worker-x86_64_ubuntu_16
                  copyPattern: 'pegasus-worker-*-x86_64_ubuntu_16.tar.gz'
                  location: pegasus-source/dist
                  isShared: true
              artifactDependencies:
                - name: pegasus-source
              requirements:
                - capabilityKey: system.docker.executable
                  matchType: !exists exists
              miscellaneous:
                cleanWorkingDirectoryAfterEachBuild: true
            - key: BXUZ
              name: Build x86_64 Ubuntu Zesty
              tasks:
                - !script
                  description: Untar source
                  inlineScript:
                    interpreter: !scriptInterpreter LEGACY_SH_BAT
                    scriptBody: "tar xzf pegasus-source.tar.gz"
                - !script
                  description: Binary Packages
                  inlineScript:
                    interpreter: !scriptInterpreter LEGACY_SH_BAT
                    scriptBody: |
                      TAG=${bamboo_TAG_UBUNTU_17}

                      /opt/docker/docker-bamboo-wrapper pull pegasus/pegasus:${TAG}

                      /opt/docker/docker-bamboo-wrapper run \
                      --rm \
                      --volume ${bamboo_build_working_directory}/pegasus-source:/home/bamboo/pegasus-source \
                      --entrypoint ant \
                      pegasus/pegasus:${TAG} \
                      clean dist-deb dist-worker dist-release
              artifactDefinitions:
                - name: pegasus-binary-x86_64_ubuntu_17
                  copyPattern: 'pegasus-binary-*-x86_64_ubuntu_17.tar.gz'
                  location: pegasus-source/dist
                  isShared: true
                - name: pegasus-deb-x86_64_ubuntu_17
                  copyPattern: '*.deb'
                  location: pegasus-source/dist
                  isShared: true
                - name: pegasus-worker-x86_64_ubuntu_17
                  copyPattern: 'pegasus-worker-*-x86_64_ubuntu_17.tar.gz'
                  location: pegasus-source/dist
                  isShared: true
              artifactDependencies:
                - name: pegasus-source
              requirements:
                - capabilityKey: system.docker.executable
                  matchType: !exists exists
              miscellaneous:
                cleanWorkingDirectoryAfterEachBuild: true

        - name: Deploy
          description: Deploy Artifacts
          jobs:
            - key: DA
              name: Deploy Artifacts
              tasks:
                - !script
                  description: Organize artifacts for upload
                  inlineScript:
                    interpreter: !scriptInterpreter LEGACY_SH_BAT
                    scriptBody: |
                      set -e
                      set -x

                      echo
                      echo "Available artifacts are:"
                      ls -lh
                      echo

                      tar xzf pegasus-source.tar.gz
                      VERSION=`./pegasus-source/release-tools/getversion`
                      if [ "X$VERSION" = "X" ]; then
                          echo "Unable to determine Pegasus version! Exiting..."
                          exit 1
                      fi

                      mkdir -p docs
                      tar xzf pegasus-doc-*.tar.gz -C docs

                      DOWNLOADS=pegasus/$VERSION
                      mkdir -p $DOWNLOADS
                      mv pegasus-4*.tar.gz $DOWNLOADS/
                      mv pegasus-python-source-*.tar.gz $DOWNLOADS/
                      mv pegasus-binary-*.tar.gz $DOWNLOADS/
                      mv pegasus-worker-*.tar.gz $DOWNLOADS/
                      mv pegasus-doc-*.tar.gz $DOWNLOADS/
                      mv *.deb $DOWNLOADS/
                      mv *.rpm $DOWNLOADS/
                      mv *.dmg $DOWNLOADS/
                      mv pegasus-r-dax3*.tar.gz $DOWNLOADS/

                      # debian
                      mkdir -p $DOWNLOADS/debian/dists/jessie/main/binary-amd64
                      cp $DOWNLOADS/pegasus_*deb8_amd64.deb $DOWNLOADS/debian/dists/jessie/main/binary-amd64/
                      mkdir -p $DOWNLOADS/debian/dists/stretch/main/binary-amd64
                      cp $DOWNLOADS/pegasus_*deb9_amd64.deb $DOWNLOADS/debian/dists/stretch/main/binary-amd64/

                      # ubuntu
                      mkdir -p $DOWNLOADS/ubuntu/dists/xenial/main/binary-amd64
                      cp $DOWNLOADS/pegasus_*ubuntu16_amd64.deb $DOWNLOADS/ubuntu/dists/xenial/main/binary-amd64/
                      mkdir -p $DOWNLOADS/ubuntu/dists/zesty/main/binary-amd64
                      cp $DOWNLOADS/pegasus_*ubuntu17_amd64.deb $DOWNLOADS/ubuntu/dists/zesty/main/binary-amd64/

                      # rheh
                      mkdir -p $DOWNLOADS/rhel/src
                      cp $DOWNLOADS/pegasus-*.src.rpm $DOWNLOADS/rhel/src/
                      mkdir -p $DOWNLOADS/rhel/6/x86_64
                      cp $DOWNLOADS/pegasus-*el6.x86_64.rpm $DOWNLOADS/rhel/6/x86_64/
                      mkdir -p $DOWNLOADS/rhel/7/x86_64
                      cp $DOWNLOADS/pegasus-*el7.x86_64.rpm $DOWNLOADS/rhel/7/x86_64/

                      # standard filenames for RPMs - used by tutorial VM
                      cd pegasus/$VERSION
                      if [ ! -e pegasus-$VERSION-1.el6.x86_64.rpm ]; then
                          cp pegasus-*el6.x86_64.rpm pegasus-$VERSION-1.el6.x86_64.rpm
                      fi
                      if [ ! -e pegasus-$VERSION-1.el7.x86_64.rpm ]; then
                          cp pegasus-*el7.x86_64.rpm pegasus-$VERSION-1.el7.x86_64.rpm
                      fi
                      cd ../..

                      # no files should be left behind
                      ls -l

                      scp -r $DOWNLOADS download.pegasus.isi.edu:/srv/download.pegasus.isi.edu/public_html/pegasus/

                      # new wordpress site
                      ssh pegasus.isi.edu "mkdir -p /srv/pegasus.isi.edu/public_html/docs/$VERSION"
                      scp -r docs/pegasus-*/share/doc/pegasus/wordpress/* pegasus.isi.edu:/srv/pegasus.isi.edu/public_html/docs/$VERSION/
              artifactDependencies:
                - name: pegasus-binary-x86_64_deb_8
                - name: pegasus-binary-x86_64_deb_9
                - name: pegasus-binary-x86_64_macos
                - name: pegasus-binary-x86_64_rhel_6
                - name: pegasus-binary-x86_64_rhel_7
                - name: pegasus-binary-x86_64_ubuntu_16
                - name: pegasus-binary-x86_64_ubuntu_17
                #- name: pegasus-binary-x86_rhel_6
                - name: pegasus-deb-x86_64_deb_8
                - name: pegasus-deb-x86_64_deb_9
                - name: pegasus-deb-x86_64_ubuntu_16
                - name: pegasus-deb-x86_64_ubuntu_17
                - name: pegasus-dmg-x86_64_macos
                - name: pegasus-doc
                - name: pegasus-python-source-versioned
                - name: pegasus-r-dax3
                - name: pegasus-rpm-x86_64_rhel_6
                - name: pegasus-rpm-x86_64_rhel_7
                #- name: pegasus-rpm-x86_rhel_6
                - name: pegasus-source
                - name: pegasus-source-versioned
                - name: pegasus-srcrpm
                - name: pegasus-worker-x86_64_deb_8
                - name: pegasus-worker-x86_64_deb_9
                - name: pegasus-worker-x86_64_macos
                - name: pegasus-worker-x86_64_rhel_6
                - name: pegasus-worker-x86_64_rhel_7
                - name: pegasus-worker-x86_64_ubuntu_16
                - name: pegasus-worker-x86_64_ubuntu_17
                #- name: pegasus-worker-x86_rhel_6
              requirements:
                - capabilityKey: hostname
                  matchType: !equals
                    matchValue: build-1.pegasus.isi.edu
              miscellaneous:
                cleanWorkingDirectoryAfterEachBuild: true
      permissions:
        user:
          mayani:
            -  !permission ADMIN
        group:
          ccg-users:
            -  !permission VIEW
            -  !permission BUILD
        other:
          !userType ANONYMOUS_USERS:
            -  !permission VIEW
          !userType LOGGED_IN_USERS:
            -  !permission VIEW
      triggers:
        - !scheduled
          description: Nightly Build
          cronExpression: "0 0 19 * * ?"
      notifications:
        - !email
          address: pegasus-svn@isi.edu
          event: !event JOB_HUNG
        - !email
          address: pegasus-svn@isi.edu
          event: !event FAILED_BUILDS_AND_FIRST_SUCCESSFUL
      variables:
        - key: TAG_CENTOS_6
          value: centos6
        - key: TAG_CENTOS_7
          value: centos7
        - key: TAG_DEBIAN_8
          value: jessie
        - key: TAG_DEBIAN_9
          value: stretch
        - key: TAG_UBUNTU_16
          value: xenial
        - key: TAG_UBUNTU_17
          value: zesty

    - key: TVM49
      name: Tutorial VM (master)
      scm:
        - !git
          name: Pegasus
          url: https://github.com/pegasus-isi/pegasus.git
          branch: master
      stages:
        - name: Build Tutorial VM
          description: Build Tutorial VM
          jobs:
            - key: TV
              name: Tutorial VM
              description: Generate Pegasus Tutorial VMs for VirtualBox and AWS EC2.
              tasks:
                - !checkout
                  description: Checks the Pegasus code out from our source repository
                  forceCleanBuild: true
                  repositories:
                    - name: Pegasus
                - !script
                  description: Build and Deploy VM
                  environmentVariables: PATH=/usr/local/bin
                  workingSubDirectory: release-tools/tutorial_vm
                  inlineScript:
                    interpreter: !scriptInterpreter LEGACY_SH_BAT
                    scriptBody: |
                      set -e
                      set -x

                      export PACKER_CACHE_DIR=~/.packer_cache
                      VERSION=`../getversion`

                      if [ "$USER" == "root" ]; then
                          echo "ERROR: Bamboo agent running as root! Restart as user 'bamboo'"
                          exit 1
                      fi

                      PACKER_LOG=1 ./build-vm.sh "${VERSION}"
                - !script
                  description: Cleanup
                  isFinal: true
                  environmentVariables: PATH=/usr/local/bin
                  inlineScript:
                    interpreter: !scriptInterpreter LEGACY_SH_BAT
                    scriptBody: |
                      VERSION=`release-tools/getversion`

                      echo "#################################################"
                      echo "Cleanup, ignore errors reported beyond this point"
                      echo "#################################################"

                      VBoxManage controlvm    "pegasus-tutorial-base-vm-${VERSION}" poweroff
                      VBoxManage discardstate "pegasus-tutorial-base-vm-${VERSION}"
                      VBoxManage unregistervm --delete "pegasus-tutorial-base-vm-${VERSION}"

                      VBoxManage controlvm    "PegasusTutorialVM-${VERSION}" poweroff
                      VBoxManage discardstate "PegasusTutorialVM-${VERSION}"
                      VBoxManage unregistervm --delete "PegasusTutorialVM-${VERSION}"

                      rm -rf ~/VirtualBox\ VMs/{pegasus-tutorial-base-vm-${VERSION},"PegasusTutorialVM-${VERSION}"}

                      exit 0
              requirements:
                - capabilityKey: awscli.installed
                  matchType: !equals
                    matchValue: 'true'
                - capabilityKey: system.builder.command.packer
                  matchType: !exists exists
                - capabilityKey: virtualbox.installed
                  matchType: !equals
                    matchValue: 'true'
              miscellaneous:
                cleanWorkingDirectoryAfterEachBuild: true
      permissions:
        user:
          mayani:
            -  !permission ADMIN
        group:
          ccg-users:
            -  !permission VIEW
            -  !permission BUILD
        other:
          !userType ANONYMOUS_USERS:
            -  !permission VIEW
          !userType LOGGED_IN_USERS:
            -  !permission VIEW
      triggers:
        - !scheduled
          description: Nightly Build
          cronExpression: "0 0 21 * * ?"
          onlyRunIfOtherPlansArePassing:
            planKeys:
              - PEGASUS-BNT49
      notifications:
        - !email
          address: pegasus-svn@isi.edu
          event: !event JOB_HUNG
        - !email
          address: pegasus-svn@isi.edu
          event: !event FAILED_BUILDS_AND_FIRST_SUCCESSFUL

    - key: WT49
      name: Workflow Tests (master)
      scm:
        - !git
          name: Pegasus
          url: https://github.com/pegasus-isi/pegasus.git
          branch: master
      stages:
        - name: Setup
          description: Setup
          jobs:
            - key: BP
              name: Build Pegasus
              description: Build Pegasus
              tasks:
                - !checkout
                  description: Checks the Pegasus code out from our source repository
                  forceCleanBuild: true
                  repositories:
                    - name: Pegasus
                - !customTask
                  pluginKey: com.atlassian.bamboo.plugins.ant:task.builder.ant
                  description: Binary Packages
                  taskConfig:
                    label: Ant
                    environmentVariables: "PATH=/usr/lib64/mpich/bin:/usr/local/bin:/usr/bin:/usr/local/sbin:/usr/sbin"
                    target: clean dist-worker dist-common compile-pmc
                    buildJdk: JDK
                - !script
                  description: Install Binaries
                  inlineScript:
                    interpreter: !scriptInterpreter LEGACY_SH_BAT
                    scriptBody: |
                      set -e
                      set -x

                      TARGET_DIR=/lizard/scratch-90-days/bamboo/installs

                      NAME=`cd dist && ls | grep -v tar | grep pegasus`
                      echo "Found $NAME"

                      mkdir -p $TARGET_DIR
                      rm -rf $TARGET_DIR/$NAME
                      cp -a dist/$NAME $TARGET_DIR
                - !script
                  description: Create Test Tarball
                  inlineScript:
                    interpreter: !scriptInterpreter LEGACY_SH_BAT
                    scriptBody: |
                      set -e
                      set -x

                      rm -f tests.tar
                      tar cf tests.tar test/
                      cd dist
                      mv pegasus-*/ pegasus

                      # Later on we need to include the worker package
                      #tar rf ../tests.tar pegasus/ pegasus-worker-*.tar.gz
                      tar rf ../tests.tar pegasus/
              requirements:
                - capabilityKey: condor
                  matchType: !exists exists
              artifactDefinitions:
                - name: tests
                  copyPattern: 'tests.tar'
                  isShared: true
              miscellaneous:
                cleanWorkingDirectoryAfterEachBuild: false

        - name: Workflow Tests
          description: Workflow Tests
          jobs:
            - key: CHECKENV
              name: 000-check-env
              description: TODO
              tasks:
                - !script
                  description: Cleanup
                  enabled: false
                  inlineScript:
                    interpreter: !scriptInterpreter LEGACY_SH_BAT
                    scriptBody: "rm -rf pegasus/ test/"
                - !script
                  description: Untar source
                  inlineScript:
                    interpreter: !scriptInterpreter LEGACY_SH_BAT
                    scriptBody: "tar xf tests.tar"
                - !script
                  description: Run Test
                  inlineScript:
                    interpreter: !scriptInterpreter LEGACY_SH_BAT
                    scriptBody: |
                      export PATH=${bamboo_build_working_directory}/pegasus/bin:$PATH
                      test/scripts/launch-bamboo-test-no-jobs ${bamboo_shortJobName}
              requirements:
                - capabilityKey: condor
                  matchType: !exists exists
              artifactDependencies:
                - name: tests
              miscellaneous:
                cleanWorkingDirectoryAfterEachBuild: true
            - key: T1
              name: 001-black-diamond-vanilla-condor
              description: TODO
              tasks:
                - !script
                  description: Cleanup
                  enabled: true
                  inlineScript:
                    interpreter: !scriptInterpreter LEGACY_SH_BAT
                    scriptBody: "rm -rf pegasus/ test/"
                - !script
                  description: Untar source
                  inlineScript:
                    interpreter: !scriptInterpreter LEGACY_SH_BAT
                    scriptBody: "tar xf tests.tar"
                - !script
                  description: Run Test
                  inlineScript:
                    interpreter: !scriptInterpreter LEGACY_SH_BAT
                    scriptBody: |
                      export PATH=${bamboo_build_working_directory}/pegasus/bin:$PATH
                      test/scripts/launch-bamboo-test ${bamboo_shortJobName}
              requirements:
                - capabilityKey: condor
                  matchType: !exists exists
              artifactDependencies:
                - name: tests
              miscellaneous:
                cleanWorkingDirectoryAfterEachBuild: false
            - key: T4N6
              name: 004-montage-condor-io
              description: TODO
              tasks:
                - !script
                  description: Cleanup
                  enabled: true
                  inlineScript:
                    interpreter: !scriptInterpreter LEGACY_SH_BAT
                    scriptBody: "rm -rf pegasus/ test/"
                - !script
                  description: Untar source
                  inlineScript:
                    interpreter: !scriptInterpreter LEGACY_SH_BAT
                    scriptBody: "tar xf tests.tar"
                - !script
                  description: Run Test
                  inlineScript:
                    interpreter: !scriptInterpreter LEGACY_SH_BAT
                    scriptBody: |
                      export PATH=${bamboo_build_working_directory}/pegasus/bin:$PATH
                      test/scripts/launch-bamboo-test ${bamboo_shortJobName}
              requirements:
                - capabilityKey: condor
                  matchType: !exists exists
              artifactDependencies:
                - name: tests
              miscellaneous:
                cleanWorkingDirectoryAfterEachBuild: false
            - key: T4
              name: 004-montage-grid
              description: TODO
              tasks:
                - !script
                  description: Cleanup
                  enabled: true
                  inlineScript:
                    interpreter: !scriptInterpreter LEGACY_SH_BAT
                    scriptBody: "rm -rf pegasus/ test/"
                - !script
                  description: Untar source
                  inlineScript:
                    interpreter: !scriptInterpreter LEGACY_SH_BAT
                    scriptBody: "tar xf tests.tar"
                - !script
                  description: Run Test
                  inlineScript:
                    interpreter: !scriptInterpreter LEGACY_SH_BAT
                    scriptBody: |
                      export PATH=${bamboo_build_working_directory}/pegasus/bin:$PATH
                      test/scripts/launch-bamboo-test ${bamboo_shortJobName}
              requirements:
                - capabilityKey: condor
                  matchType: !exists exists
              artifactDependencies:
                - name: tests
              miscellaneous:
                cleanWorkingDirectoryAfterEachBuild: false
            - key: T4M1
              name: 004-montage-shared-fs
              description: TODO
              tasks:
                - !script
                  description: Cleanup
                  enabled: true
                  inlineScript:
                    interpreter: !scriptInterpreter LEGACY_SH_BAT
                    scriptBody: "rm -rf pegasus/ test/"
                - !script
                  description: Untar source
                  inlineScript:
                    interpreter: !scriptInterpreter LEGACY_SH_BAT
                    scriptBody: "tar xf tests.tar"
                - !script
                  description: Run Test
                  inlineScript:
                    interpreter: !scriptInterpreter LEGACY_SH_BAT
                    scriptBody: |
                      export PATH=${bamboo_build_working_directory}/pegasus/bin:$PATH
                      test/scripts/launch-bamboo-test ${bamboo_shortJobName}
              requirements:
                - capabilityKey: condor
                  matchType: !exists exists
              artifactDependencies:
                - name: tests
              miscellaneous:
                cleanWorkingDirectoryAfterEachBuild: false
            - key: SC004MON
              name: 004-montage-shared-fs-sc
              description: TODO
              tasks:
                - !script
                  description: Cleanup
                  enabled: true
                  inlineScript:
                    interpreter: !scriptInterpreter LEGACY_SH_BAT
                    scriptBody: "rm -rf pegasus/ test/"
                - !script
                  description: Untar source
                  inlineScript:
                    interpreter: !scriptInterpreter LEGACY_SH_BAT
                    scriptBody: "tar xf tests.tar"
                - !script
                  description: Run Test
                  inlineScript:
                    interpreter: !scriptInterpreter LEGACY_SH_BAT
                    scriptBody: |
                      export PATH=${bamboo_build_working_directory}/pegasus/bin:$PATH
                      test/scripts/launch-bamboo-test ${bamboo_shortJobName}
              requirements:
                - capabilityKey: condor
                  matchType: !exists exists
              artifactDependencies:
                - name: tests
              miscellaneous:
                cleanWorkingDirectoryAfterEachBuild: false
            - key: T4N12
              name: 004-montage-staging-site
              description: TODO
              tasks:
                - !script
                  description: Cleanup
                  enabled: true
                  inlineScript:
                    interpreter: !scriptInterpreter LEGACY_SH_BAT
                    scriptBody: "rm -rf pegasus/ test/"
                - !script
                  description: Untar source
                  inlineScript:
                    interpreter: !scriptInterpreter LEGACY_SH_BAT
                    scriptBody: "tar xf tests.tar"
                - !script
                  description: Run Test
                  inlineScript:
                    interpreter: !scriptInterpreter LEGACY_SH_BAT
                    scriptBody: |
                      export PATH=${bamboo_build_working_directory}/pegasus/bin:$PATH
                      test/scripts/launch-bamboo-test ${bamboo_shortJobName}
              requirements:
                - capabilityKey: condor
                  matchType: !exists exists
              artifactDependencies:
                - name: tests
              miscellaneous:
                cleanWorkingDirectoryAfterEachBuild: false
            - key: T4M2
              name: 004-montage-universe-local
              description: TODO
              tasks:
                - !script
                  description: Cleanup
                  enabled: true
                  inlineScript:
                    interpreter: !scriptInterpreter LEGACY_SH_BAT
                    scriptBody: "rm -rf pegasus/ test/"
                - !script
                  description: Untar source
                  inlineScript:
                    interpreter: !scriptInterpreter LEGACY_SH_BAT
                    scriptBody: "tar xf tests.tar"
                - !script
                  description: Run Test
                  inlineScript:
                    interpreter: !scriptInterpreter LEGACY_SH_BAT
                    scriptBody: |
                      export PATH=${bamboo_build_working_directory}/pegasus/bin:$PATH
                      test/scripts/launch-bamboo-test ${bamboo_shortJobName}
              requirements:
                - capabilityKey: condor
                  matchType: !exists exists
              artifactDependencies:
                - name: tests
              miscellaneous:
                cleanWorkingDirectoryAfterEachBuild: false
            - key: T005
              name: 005-galactic-plane
              description: TODO
              enabled: false
              tasks:
                - !script
                  description: Cleanup
                  enabled: true
                  inlineScript:
                    interpreter: !scriptInterpreter LEGACY_SH_BAT
                    scriptBody: "rm -rf pegasus/ test/"
                - !script
                  description: Untar source
                  inlineScript:
                    interpreter: !scriptInterpreter LEGACY_SH_BAT
                    scriptBody: "tar xf tests.tar"
                - !script
                  description: Run Test
                  inlineScript:
                    interpreter: !scriptInterpreter LEGACY_SH_BAT
                    scriptBody: |
                      export PATH=${bamboo_build_working_directory}/pegasus/bin:$PATH
                      test/scripts/launch-bamboo-test ${bamboo_shortJobName}
              requirements:
                - capabilityKey: condor
                  matchType: !exists exists
              artifactDependencies:
                - name: tests
              miscellaneous:
                cleanWorkingDirectoryAfterEachBuild: false
            - key: T6
              name: 006-black-diamond-shell-code-generator
              description: TODO
              tasks:
                - !script
                  description: Cleanup
                  enabled: true
                  inlineScript:
                    interpreter: !scriptInterpreter LEGACY_SH_BAT
                    scriptBody: "rm -rf pegasus/ test/"
                - !script
                  description: Untar source
                  inlineScript:
                    interpreter: !scriptInterpreter LEGACY_SH_BAT
                    scriptBody: "tar xf tests.tar"
                - !script
                  description: Run Test
                  inlineScript:
                    interpreter: !scriptInterpreter LEGACY_SH_BAT
                    scriptBody: |
                      export PATH=${bamboo_build_working_directory}/pegasus/bin:$PATH
                      test/scripts/launch-bamboo-test-no-status ${bamboo_shortJobName}
              requirements:
                - capabilityKey: condor
                  matchType: !exists exists
              artifactDependencies:
                - name: tests
              miscellaneous:
                cleanWorkingDirectoryAfterEachBuild: false
            - key: T7
              name: 007-black-diamond-pegasuslite-local
              description: TODO
              tasks:
                - !script
                  description: Cleanup
                  enabled: true
                  inlineScript:
                    interpreter: !scriptInterpreter LEGACY_SH_BAT
                    scriptBody: "rm -rf pegasus/ test/"
                - !script
                  description: Untar source
                  inlineScript:
                    interpreter: !scriptInterpreter LEGACY_SH_BAT
                    scriptBody: "tar xf tests.tar"
                - !script
                  description: Run Test
                  inlineScript:
                    interpreter: !scriptInterpreter LEGACY_SH_BAT
                    scriptBody: |
                      export PATH=${bamboo_build_working_directory}/pegasus/bin:$PATH
                      test/scripts/launch-bamboo-test ${bamboo_shortJobName}
              requirements:
                - capabilityKey: condor
                  matchType: !exists exists
              artifactDependencies:
                - name: tests
              miscellaneous:
                cleanWorkingDirectoryAfterEachBuild: false
            - key: T8
              name: 008-black-diamond-pegasuslite-condorio
              description: TODO
              tasks:
                - !script
                  description: Cleanup
                  enabled: true
                  inlineScript:
                    interpreter: !scriptInterpreter LEGACY_SH_BAT
                    scriptBody: "rm -rf pegasus/ test/"
                - !script
                  description: Untar source
                  inlineScript:
                    interpreter: !scriptInterpreter LEGACY_SH_BAT
                    scriptBody: "tar xf tests.tar"
                - !script
                  description: Run Test
                  inlineScript:
                    interpreter: !scriptInterpreter LEGACY_SH_BAT
                    scriptBody: |
                      export PATH=${bamboo_build_working_directory}/pegasus/bin:$PATH
                      test/scripts/launch-bamboo-test ${bamboo_shortJobName}
              requirements:
                - capabilityKey: condor
                  matchType: !exists exists
              artifactDependencies:
                - name: tests
              miscellaneous:
                cleanWorkingDirectoryAfterEachBuild: false
            - key: T9
              name: 009-black-diamond-pegasuslite-pegasustransfer
              description: TODO
              tasks:
                - !script
                  description: Cleanup
                  enabled: true
                  inlineScript:
                    interpreter: !scriptInterpreter LEGACY_SH_BAT
                    scriptBody: "rm -rf pegasus/ test/"
                - !script
                  description: Untar source
                  inlineScript:
                    interpreter: !scriptInterpreter LEGACY_SH_BAT
                    scriptBody: "tar xf tests.tar"
                - !script
                  description: Run Test
                  inlineScript:
                    interpreter: !scriptInterpreter LEGACY_SH_BAT
                    scriptBody: |
                      export PATH=${bamboo_build_working_directory}/pegasus/bin:$PATH
                      test/scripts/launch-bamboo-test ${bamboo_shortJobName}
              requirements:
                - capabilityKey: condor
                  matchType: !exists exists
              artifactDependencies:
                - name: tests
              miscellaneous:
                cleanWorkingDirectoryAfterEachBuild: false
            - key: T9A
              name: 009-black-diamond-pegasuslite-pegasustransfer-a
              description: TODO
              tasks:
                - !script
                  description: Cleanup
                  enabled: true
                  inlineScript:
                    interpreter: !scriptInterpreter LEGACY_SH_BAT
                    scriptBody: "rm -rf pegasus/ test/"
                - !script
                  description: Untar source
                  inlineScript:
                    interpreter: !scriptInterpreter LEGACY_SH_BAT
                    scriptBody: "tar xf tests.tar"
                - !script
                  description: Run Test
                  inlineScript:
                    interpreter: !scriptInterpreter LEGACY_SH_BAT
                    scriptBody: |
                      export PATH=${bamboo_build_working_directory}/pegasus/bin:$PATH
                      test/scripts/launch-bamboo-test ${bamboo_shortJobName}
              requirements:
                - capabilityKey: condor
                  matchType: !exists exists
              artifactDependencies:
                - name: tests
              miscellaneous:
                cleanWorkingDirectoryAfterEachBuild: false
            - key: T10A
              name: 010-runtime-clustering - CondorIO
              description: TODO
              tasks:
                - !script
                  description: Cleanup
                  enabled: true
                  inlineScript:
                    interpreter: !scriptInterpreter LEGACY_SH_BAT
                    scriptBody: "rm -rf pegasus/ test/"
                - !script
                  description: Untar source
                  inlineScript:
                    interpreter: !scriptInterpreter LEGACY_SH_BAT
                    scriptBody: "tar xf tests.tar"
                - !script
                  description: Run Test
                  inlineScript:
                    interpreter: !scriptInterpreter LEGACY_SH_BAT
                    scriptBody: |
                      export PATH=${bamboo_build_working_directory}/pegasus/bin:$PATH
                      test/scripts/launch-bamboo-test 010-runtime-clustering runtime-condorio
              requirements:
                - capabilityKey: condor
                  matchType: !exists exists
              artifactDependencies:
                - name: tests
              miscellaneous:
                cleanWorkingDirectoryAfterEachBuild: false
            - key: T10B
              name: 010-runtime-clustering - Non-SharedFS
              description: TODO
              tasks:
                - !script
                  description: Cleanup
                  enabled: true
                  inlineScript:
                    interpreter: !scriptInterpreter LEGACY_SH_BAT
                    scriptBody: "rm -rf pegasus/ test/"
                - !script
                  description: Untar source
                  inlineScript:
                    interpreter: !scriptInterpreter LEGACY_SH_BAT
                    scriptBody: "tar xf tests.tar"
                - !script
                  description: Run Test
                  inlineScript:
                    interpreter: !scriptInterpreter LEGACY_SH_BAT
                    scriptBody: |
                      export PATH=${bamboo_build_working_directory}/pegasus/bin:$PATH
                      test/scripts/launch-bamboo-test 010-runtime-clustering runtime-nonsharedfs
              requirements:
                - capabilityKey: condor
                  matchType: !exists exists
              artifactDependencies:
                - name: tests
              miscellaneous:
                cleanWorkingDirectoryAfterEachBuild: false
            - key: T10C
              name: 010-runtime-clustering - SharedFS
              description: TODO
              tasks:
                - !script
                  description: Cleanup
                  enabled: true
                  inlineScript:
                    interpreter: !scriptInterpreter LEGACY_SH_BAT
                    scriptBody: "rm -rf pegasus/ test/"
                - !script
                  description: Untar source
                  inlineScript:
                    interpreter: !scriptInterpreter LEGACY_SH_BAT
                    scriptBody: "tar xf tests.tar"
                - !script
                  description: Run Test
                  inlineScript:
                    interpreter: !scriptInterpreter LEGACY_SH_BAT
                    scriptBody: |
                      export PATH=${bamboo_build_working_directory}/pegasus/bin:$PATH
                      test/scripts/launch-bamboo-test 010-runtime-clustering runtime-sharedfs
              requirements:
                - capabilityKey: condor
                  matchType: !exists exists
              artifactDependencies:
                - name: tests
              miscellaneous:
                cleanWorkingDirectoryAfterEachBuild: false
            - key: T10D
              name: 010-runtime-clustering SharedFS Staging and No Kickstart
              description: TODO
              tasks:
                - !script
                  description: Cleanup
                  enabled: true
                  inlineScript:
                    interpreter: !scriptInterpreter LEGACY_SH_BAT
                    scriptBody: "rm -rf pegasus/ test/"
                - !script
                  description: Untar source
                  inlineScript:
                    interpreter: !scriptInterpreter LEGACY_SH_BAT
                    scriptBody: "tar xf tests.tar"
                - !script
                  description: Run Test
                  inlineScript:
                    interpreter: !scriptInterpreter LEGACY_SH_BAT
                    scriptBody: |
                      export PATH=${bamboo_build_working_directory}/pegasus/bin:$PATH
                      test/scripts/launch-bamboo-test 010-runtime-clustering runtime-sharedfs-all-staging-nogridstart
              requirements:
                - capabilityKey: condor
                  matchType: !exists exists
              artifactDependencies:
                - name: tests
              miscellaneous:
                cleanWorkingDirectoryAfterEachBuild: false
            - key: T11
              name: 011-rosetta-staging-site
              description: TODO
              tasks:
                - !script
                  description: Cleanup
                  enabled: true
                  inlineScript:
                    interpreter: !scriptInterpreter LEGACY_SH_BAT
                    scriptBody: "rm -rf pegasus/ test/"
                - !script
                  description: Untar source
                  inlineScript:
                    interpreter: !scriptInterpreter LEGACY_SH_BAT
                    scriptBody: "tar xf tests.tar"
                - !script
                  description: Run Test
                  inlineScript:
                    interpreter: !scriptInterpreter LEGACY_SH_BAT
                    scriptBody: |
                      export PATH=${bamboo_build_working_directory}/pegasus/bin:$PATH
                      test/scripts/launch-bamboo-test ${bamboo_shortJobName}
              requirements:
                - capabilityKey: condor
                  matchType: !exists exists
              artifactDependencies:
                - name: tests
              miscellaneous:
                cleanWorkingDirectoryAfterEachBuild: false
            - key: T12
              name: 012-blackdiamond-invoke
              description: TODO
              tasks:
                - !script
                  description: Cleanup
                  enabled: true
                  inlineScript:
                    interpreter: !scriptInterpreter LEGACY_SH_BAT
                    scriptBody: "rm -rf pegasus/ test/"
                - !script
                  description: Untar source
                  inlineScript:
                    interpreter: !scriptInterpreter LEGACY_SH_BAT
                    scriptBody: "tar xf tests.tar"
                - !script
                  description: Run Test
                  inlineScript:
                    interpreter: !scriptInterpreter LEGACY_SH_BAT
                    scriptBody: |
                      export PATH=${bamboo_build_working_directory}/pegasus/bin:$PATH
                      test/scripts/launch-bamboo-test ${bamboo_shortJobName}
              requirements:
                - capabilityKey: condor
                  matchType: !exists exists
              artifactDependencies:
                - name: tests
              miscellaneous:
                cleanWorkingDirectoryAfterEachBuild: false
            - key: TESTMPIDAG
              name: 013-pegasus-mpi-cluster
              description: TODO
              tasks:
                - !script
                  description: Cleanup
                  enabled: true
                  inlineScript:
                    interpreter: !scriptInterpreter LEGACY_SH_BAT
                    scriptBody: "rm -rf pegasus/ test/"
                - !script
                  description: Untar source
                  inlineScript:
                    interpreter: !scriptInterpreter LEGACY_SH_BAT
                    scriptBody: "tar xf tests.tar"
                - !script
                  description: Run Test
                  environmentVariables: "PATH=/usr/lib64/mpich/bin:/usr/local/bin:/usr/bin:/usr/local/sbin:/usr/sbin"
                  inlineScript:
                    interpreter: !scriptInterpreter LEGACY_SH_BAT
                    scriptBody: |
                      export PATH=${bamboo_build_working_directory}/pegasus/bin:$PATH
                      test/scripts/launch-bamboo-test ${bamboo_shortJobName}
              requirements:
                - capabilityKey: condor
                  matchType: !exists exists
              artifactDependencies:
                - name: tests
              miscellaneous:
                cleanWorkingDirectoryAfterEachBuild: false
            - key: T15
              name: 015-shell-hierarchic-workflow
              description: TODO
              tasks:
                - !script
                  description: Cleanup
                  enabled: true
                  inlineScript:
                    interpreter: !scriptInterpreter LEGACY_SH_BAT
                    scriptBody: "rm -rf pegasus/ test/"
                - !script
                  description: Untar source
                  inlineScript:
                    interpreter: !scriptInterpreter LEGACY_SH_BAT
                    scriptBody: "tar xf tests.tar"
                - !script
                  description: Run Test
                  inlineScript:
                    interpreter: !scriptInterpreter LEGACY_SH_BAT
                    scriptBody: |
                      export PATH=${bamboo_build_working_directory}/pegasus/bin:$PATH
                      test/scripts/launch-bamboo-test-no-status ${bamboo_shortJobName}
              requirements:
                - capabilityKey: condor
                  matchType: !exists exists
              artifactDependencies:
                - name: tests
              miscellaneous:
                cleanWorkingDirectoryAfterEachBuild: false
            - key: T016
              name: 016-pegasus-transfer
              description: TODO
              tasks:
                - !script
                  description: Cleanup
                  enabled: true
                  inlineScript:
                    interpreter: !scriptInterpreter LEGACY_SH_BAT
                    scriptBody: "rm -rf pegasus/ test/"
                - !script
                  description: Untar source
                  inlineScript:
                    interpreter: !scriptInterpreter LEGACY_SH_BAT
                    scriptBody: "tar xf tests.tar"
                - !script
                  description: Run Test
                  inlineScript:
                    interpreter: !scriptInterpreter LEGACY_SH_BAT
                    scriptBody: |
                      export PATH=${bamboo_build_working_directory}/pegasus/bin:$PATH
                      test/scripts/launch-bamboo-test-no-jobs ${bamboo_shortJobName}
              requirements:
                - capabilityKey: condor
                  matchType: !exists exists
              artifactDependencies:
                - name: tests
              miscellaneous:
                cleanWorkingDirectoryAfterEachBuild: true
            - key: T18A
              name: 018-black-condorc-condor-io
              description: TODO
              tasks:
                - !script
                  description: Cleanup
                  enabled: true
                  inlineScript:
                    interpreter: !scriptInterpreter LEGACY_SH_BAT
                    scriptBody: "rm -rf pegasus/ test/"
                - !script
                  description: Untar source
                  inlineScript:
                    interpreter: !scriptInterpreter LEGACY_SH_BAT
                    scriptBody: "tar xf tests.tar"
                - !script
                  description: Run Test
                  inlineScript:
                    interpreter: !scriptInterpreter LEGACY_SH_BAT
                    scriptBody: |
                      export PATH=${bamboo_build_working_directory}/pegasus/bin:$PATH
                      test/scripts/launch-bamboo-test ${bamboo_shortJobName}
              requirements:
                - capabilityKey: condor
                  matchType: !exists exists
              artifactDependencies:
                - name: tests
              miscellaneous:
                cleanWorkingDirectoryAfterEachBuild: false
            - key: T18C
              name: 018-black-condorc-hybrid
              description: TODO
              tasks:
                - !script
                  description: Cleanup
                  enabled: true
                  inlineScript:
                    interpreter: !scriptInterpreter LEGACY_SH_BAT
                    scriptBody: "rm -rf pegasus/ test/"
                - !script
                  description: Untar source
                  inlineScript:
                    interpreter: !scriptInterpreter LEGACY_SH_BAT
                    scriptBody: "tar xf tests.tar"
                - !script
                  description: Run Test
                  inlineScript:
                    interpreter: !scriptInterpreter LEGACY_SH_BAT
                    scriptBody: |
                      export PATH=${bamboo_build_working_directory}/pegasus/bin:$PATH
                      test/scripts/launch-bamboo-test ${bamboo_shortJobName}
              requirements:
                - capabilityKey: condor
                  matchType: !exists exists
              artifactDependencies:
                - name: tests
              miscellaneous:
                cleanWorkingDirectoryAfterEachBuild: false
            - key: T18B
              name: 018-black-condorc-staging-site
              description: TODO
              tasks:
                - !script
                  description: Cleanup
                  enabled: true
                  inlineScript:
                    interpreter: !scriptInterpreter LEGACY_SH_BAT
                    scriptBody: "rm -rf pegasus/ test/"
                - !script
                  description: Untar source
                  inlineScript:
                    interpreter: !scriptInterpreter LEGACY_SH_BAT
                    scriptBody: "tar xf tests.tar"
                - !script
                  description: Run Test
                  inlineScript:
                    interpreter: !scriptInterpreter LEGACY_SH_BAT
                    scriptBody: |
                      export PATH=${bamboo_build_working_directory}/pegasus/bin:$PATH
                      test/scripts/launch-bamboo-test ${bamboo_shortJobName}
              requirements:
                - capabilityKey: condor
                  matchType: !exists exists
              artifactDependencies:
                - name: tests
              miscellaneous:
                cleanWorkingDirectoryAfterEachBuild: false
            - key: T19A
              name: 019-black-label
              description: TODO
              tasks:
                - !script
                  description: Cleanup
                  enabled: true
                  inlineScript:
                    interpreter: !scriptInterpreter LEGACY_SH_BAT
                    scriptBody: "rm -rf pegasus/ test/"
                - !script
                  description: Untar source
                  inlineScript:
                    interpreter: !scriptInterpreter LEGACY_SH_BAT
                    scriptBody: "tar xf tests.tar"
                - !script
                  description: Run Test
                  inlineScript:
                    interpreter: !scriptInterpreter LEGACY_SH_BAT
                    scriptBody: |
                      export PATH=${bamboo_build_working_directory}/pegasus/bin:$PATH
                      test/scripts/launch-bamboo-test ${bamboo_shortJobName}
              requirements:
                - capabilityKey: condor
                  matchType: !exists exists
              artifactDependencies:
                - name: tests
              miscellaneous:
                cleanWorkingDirectoryAfterEachBuild: false
            - key: PMCONLY
              name: 020-pmc-only
              description: TODO
              tasks:
                - !script
                  description: Cleanup
                  enabled: true
                  inlineScript:
                    interpreter: !scriptInterpreter LEGACY_SH_BAT
                    scriptBody: "rm -rf pegasus/ test/"
                - !script
                  description: Untar source
                  inlineScript:
                    interpreter: !scriptInterpreter LEGACY_SH_BAT
                    scriptBody: "tar xf tests.tar"
                - !script
                  description: Run Test
                  environmentVariables: "PATH=/usr/lib64/mpich/bin:/usr/local/bin:/usr/bin:/usr/local/sbin:/usr/sbin"
                  inlineScript:
                    interpreter: !scriptInterpreter LEGACY_SH_BAT
                    scriptBody: |
                      export PATH=${bamboo_build_working_directory}/pegasus/bin:$PATH
                      test/scripts/launch-bamboo-test-no-status ${bamboo_shortJobName}
              requirements:
                - capabilityKey: condor
                  matchType: !exists exists
              artifactDependencies:
                - name: tests
              miscellaneous:
                cleanWorkingDirectoryAfterEachBuild: false
            - key: T21A
              name: 021-black-dir
              description: TODO
              tasks:
                - !script
                  description: Cleanup
                  enabled: true
                  inlineScript:
                    interpreter: !scriptInterpreter LEGACY_SH_BAT
                    scriptBody: "rm -rf pegasus/ test/"
                - !script
                  description: Untar source
                  inlineScript:
                    interpreter: !scriptInterpreter LEGACY_SH_BAT
                    scriptBody: "tar xf tests.tar"
                - !script
                  description: Run Test
                  inlineScript:
                    interpreter: !scriptInterpreter LEGACY_SH_BAT
                    scriptBody: |
                      export PATH=${bamboo_build_working_directory}/pegasus/bin:$PATH
                      test/scripts/launch-bamboo-test ${bamboo_shortJobName}
              requirements:
                - capabilityKey: condor
                  matchType: !exists exists
              artifactDependencies:
                - name: tests
              miscellaneous:
                cleanWorkingDirectoryAfterEachBuild: false
            - key: BNT22A
              name: 022-data-reuse-full-a
              description: TODO
              tasks:
                - !script
                  description: Cleanup
                  enabled: true
                  inlineScript:
                    interpreter: !scriptInterpreter LEGACY_SH_BAT
                    scriptBody: "rm -rf pegasus/ test/"
                - !script
                  description: Untar source
                  inlineScript:
                    interpreter: !scriptInterpreter LEGACY_SH_BAT
                    scriptBody: "tar xf tests.tar"
                - !script
                  description: Run Test
                  inlineScript:
                    interpreter: !scriptInterpreter LEGACY_SH_BAT
                    scriptBody: |
                      export PATH=${bamboo_build_working_directory}/pegasus/bin:$PATH
                      test/scripts/launch-bamboo-test ${bamboo_shortJobName}
              requirements:
                - capabilityKey: condor
                  matchType: !exists exists
              artifactDependencies:
                - name: tests
              miscellaneous:
                cleanWorkingDirectoryAfterEachBuild: false
            - key: BNT022B
              name: 022-data-reuse-full-b
              description: TODO
              tasks:
                - !script
                  description: Cleanup
                  enabled: true
                  inlineScript:
                    interpreter: !scriptInterpreter LEGACY_SH_BAT
                    scriptBody: "rm -rf pegasus/ test/"
                - !script
                  description: Untar source
                  inlineScript:
                    interpreter: !scriptInterpreter LEGACY_SH_BAT
                    scriptBody: "tar xf tests.tar"
                - !script
                  description: Run Test
                  inlineScript:
                    interpreter: !scriptInterpreter LEGACY_SH_BAT
                    scriptBody: |
                      export PATH=${bamboo_build_working_directory}/pegasus/bin:$PATH
                      test/scripts/launch-bamboo-test ${bamboo_shortJobName}
              requirements:
                - capabilityKey: condor
                  matchType: !exists exists
              artifactDependencies:
                - name: tests
              miscellaneous:
                cleanWorkingDirectoryAfterEachBuild: false
            - key: T22
              name: 022-data-reuse-regexrc
              description: TODO
              tasks:
                - !script
                  description: Cleanup
                  enabled: true
                  inlineScript:
                    interpreter: !scriptInterpreter LEGACY_SH_BAT
                    scriptBody: "rm -rf pegasus/ test/"
                - !script
                  description: Untar source
                  inlineScript:
                    interpreter: !scriptInterpreter LEGACY_SH_BAT
                    scriptBody: "tar xf tests.tar"
                - !script
                  description: Run Test
                  inlineScript:
                    interpreter: !scriptInterpreter LEGACY_SH_BAT
                    scriptBody: |
                      export PATH=${bamboo_build_working_directory}/pegasus/bin:$PATH
                      test/scripts/launch-bamboo-test-planner-only ${bamboo_shortJobName}
              requirements:
                - capabilityKey: condor
                  matchType: !exists exists
              artifactDependencies:
                - name: tests
              miscellaneous:
                cleanWorkingDirectoryAfterEachBuild: false
            - key: T023
              name: 023-sc4-ssh-http
              description: TODO
              tasks:
                - !script
                  description: Cleanup
                  enabled: true
                  inlineScript:
                    interpreter: !scriptInterpreter LEGACY_SH_BAT
                    scriptBody: "rm -rf pegasus/ test/"
                - !script
                  description: Untar source
                  inlineScript:
                    interpreter: !scriptInterpreter LEGACY_SH_BAT
                    scriptBody: "tar xf tests.tar"
                - !script
                  description: Run Test
                  inlineScript:
                    interpreter: !scriptInterpreter LEGACY_SH_BAT
                    scriptBody: |
                      export PATH=${bamboo_build_working_directory}/pegasus/bin:$PATH
                      test/scripts/launch-bamboo-test ${bamboo_shortJobName}
              requirements:
                - capabilityKey: condor
                  matchType: !exists exists
              artifactDependencies:
                - name: tests
              miscellaneous:
                cleanWorkingDirectoryAfterEachBuild: false
            - key: T024
              name: 024-sc4-gridftp-http
              description: TODO
              tasks:
                - !script
                  description: Cleanup
                  enabled: true
                  inlineScript:
                    interpreter: !scriptInterpreter LEGACY_SH_BAT
                    scriptBody: "rm -rf pegasus/ test/"
                - !script
                  description: Untar source
                  inlineScript:
                    interpreter: !scriptInterpreter LEGACY_SH_BAT
                    scriptBody: "tar xf tests.tar"
                - !script
                  description: Run Test
                  inlineScript:
                    interpreter: !scriptInterpreter LEGACY_SH_BAT
                    scriptBody: |
                      export PATH=${bamboo_build_working_directory}/pegasus/bin:$PATH
                      test/scripts/launch-bamboo-test ${bamboo_shortJobName}
              requirements:
                - capabilityKey: condor
                  matchType: !exists exists
              artifactDependencies:
                - name: tests
              miscellaneous:
                cleanWorkingDirectoryAfterEachBuild: false
            - key: T025
              name: 025-sc4-file-http
              description: TODO
              tasks:
                - !script
                  description: Cleanup
                  enabled: true
                  inlineScript:
                    interpreter: !scriptInterpreter LEGACY_SH_BAT
                    scriptBody: "rm -rf pegasus/ test/"
                - !script
                  description: Untar source
                  inlineScript:
                    interpreter: !scriptInterpreter LEGACY_SH_BAT
                    scriptBody: "tar xf tests.tar"
                - !script
                  description: Run Test
                  inlineScript:
                    interpreter: !scriptInterpreter LEGACY_SH_BAT
                    scriptBody: |
                      export PATH=${bamboo_build_working_directory}/pegasus/bin:$PATH
                      test/scripts/launch-bamboo-test ${bamboo_shortJobName}
              requirements:
                - capabilityKey: condor
                  matchType: !exists exists
              artifactDependencies:
                - name: tests
              miscellaneous:
                cleanWorkingDirectoryAfterEachBuild: false
            - key: T26
              name: 026-cache-url-check
              description: TODO
              enabled: true
              tasks:
                - !script
                  description: Cleanup
                  enabled: true
                  inlineScript:
                    interpreter: !scriptInterpreter LEGACY_SH_BAT
                    scriptBody: "rm -rf pegasus/ test/"
                - !script
                  description: Untar source
                  inlineScript:
                    interpreter: !scriptInterpreter LEGACY_SH_BAT
                    scriptBody: "tar xf tests.tar"
                - !script
                  description: Run Test
                  inlineScript:
                    interpreter: !scriptInterpreter LEGACY_SH_BAT
                    scriptBody: |
                      export PATH=${bamboo_build_working_directory}/pegasus/bin:$PATH
                      test/scripts/launch-bamboo-test ${bamboo_shortJobName}
              requirements:
                - capabilityKey: condor
                  matchType: !exists exists
              artifactDependencies:
                - name: tests
              miscellaneous:
                cleanWorkingDirectoryAfterEachBuild: false
            - key: T27A
              name: 027-montage-bypass-staging-site
              description: TODO
              tasks:
                - !script
                  description: Cleanup
                  enabled: true
                  inlineScript:
                    interpreter: !scriptInterpreter LEGACY_SH_BAT
                    scriptBody: "rm -rf pegasus/ test/"
                - !script
                  description: Untar source
                  inlineScript:
                    interpreter: !scriptInterpreter LEGACY_SH_BAT
                    scriptBody: "tar xf tests.tar"
                - !script
                  description: Run Test
                  inlineScript:
                    interpreter: !scriptInterpreter LEGACY_SH_BAT
                    scriptBody: |
                      export PATH=${bamboo_build_working_directory}/pegasus/bin:$PATH
                      test/scripts/launch-bamboo-test ${bamboo_shortJobName}
              requirements:
                - capabilityKey: condor
                  matchType: !exists exists
              artifactDependencies:
                - name: tests
              miscellaneous:
                cleanWorkingDirectoryAfterEachBuild: false
            - key: T27B
              name: 027-montage-bypass-staging-site-condorio
              description: TODO
              tasks:
                - !script
                  description: Cleanup
                  enabled: true
                  inlineScript:
                    interpreter: !scriptInterpreter LEGACY_SH_BAT
                    scriptBody: "rm -rf pegasus/ test/"
                - !script
                  description: Untar source
                  inlineScript:
                    interpreter: !scriptInterpreter LEGACY_SH_BAT
                    scriptBody: "tar xf tests.tar"
                - !script
                  description: Run Test
                  inlineScript:
                    interpreter: !scriptInterpreter LEGACY_SH_BAT
                    scriptBody: |
                      export PATH=${bamboo_build_working_directory}/pegasus/bin:$PATH
                      test/scripts/launch-bamboo-test ${bamboo_shortJobName}
              requirements:
                - capabilityKey: condor
                  matchType: !exists exists
              artifactDependencies:
                - name: tests
              miscellaneous:
                cleanWorkingDirectoryAfterEachBuild: false
            - key: T28A
              name: 028-dynamic-hierarchy
              description: TODO
              tasks:
                - !script
                  description: Cleanup
                  enabled: true
                  inlineScript:
                    interpreter: !scriptInterpreter LEGACY_SH_BAT
                    scriptBody: "rm -rf pegasus/ test/"
                - !script
                  description: Untar source
                  inlineScript:
                    interpreter: !scriptInterpreter LEGACY_SH_BAT
                    scriptBody: "tar xf tests.tar"
                - !script
                  description: Run Test
                  inlineScript:
                    interpreter: !scriptInterpreter LEGACY_SH_BAT
                    scriptBody: |
                      export PATH=${bamboo_build_working_directory}/pegasus/bin:$PATH
                      test/scripts/launch-bamboo-test ${bamboo_shortJobName}
              requirements:
                - capabilityKey: condor
                  matchType: !exists exists
              artifactDependencies:
                - name: tests
              miscellaneous:
                cleanWorkingDirectoryAfterEachBuild: false
            - key: T028B
              name: 028-dynamic-hierarchy-b
              description: TODO
              tasks:
                - !script
                  description: Cleanup
                  enabled: true
                  inlineScript:
                    interpreter: !scriptInterpreter LEGACY_SH_BAT
                    scriptBody: "rm -rf pegasus/ test/"
                - !script
                  description: Untar source
                  inlineScript:
                    interpreter: !scriptInterpreter LEGACY_SH_BAT
                    scriptBody: "tar xf tests.tar"
                - !script
                  description: Run Test
                  inlineScript:
                    interpreter: !scriptInterpreter LEGACY_SH_BAT
                    scriptBody: |
                      export PATH=${bamboo_build_working_directory}/pegasus/bin:$PATH
                      test/scripts/launch-bamboo-test ${bamboo_shortJobName}
              requirements:
                - capabilityKey: condor
                  matchType: !exists exists
              artifactDependencies:
                - name: tests
              miscellaneous:
                cleanWorkingDirectoryAfterEachBuild: false
            - key: T29A
              name: 029-black-quiet
              description: TODO
              tasks:
                - !script
                  description: Cleanup
                  enabled: true
                  inlineScript:
                    interpreter: !scriptInterpreter LEGACY_SH_BAT
                    scriptBody: "rm -rf pegasus/ test/"
                - !script
                  description: Untar source
                  inlineScript:
                    interpreter: !scriptInterpreter LEGACY_SH_BAT
                    scriptBody: "tar xf tests.tar"
                - !script
                  description: Run Test
                  inlineScript:
                    interpreter: !scriptInterpreter LEGACY_SH_BAT
                    scriptBody: |
                      export PATH=${bamboo_build_working_directory}/pegasus/bin:$PATH
                      test/scripts/launch-bamboo-test-no-jobs ${bamboo_shortJobName}
              requirements:
                - capabilityKey: condor
                  matchType: !exists exists
              artifactDependencies:
                - name: tests
              miscellaneous:
                cleanWorkingDirectoryAfterEachBuild: false
            - key: PEG030GS
              name: 030-pegasuslite-gs
              description: TODO
              tasks:
                - !script
                  description: Cleanup
                  enabled: true
                  inlineScript:
                    interpreter: !scriptInterpreter LEGACY_SH_BAT
                    scriptBody: "rm -rf pegasus/ test/"
                - !script
                  description: Untar source
                  inlineScript:
                    interpreter: !scriptInterpreter LEGACY_SH_BAT
                    scriptBody: "tar xf tests.tar"
                - !script
                  description: Run Test
                  inlineScript:
                    interpreter: !scriptInterpreter LEGACY_SH_BAT
                    scriptBody: |
                      export PATH=${bamboo_build_working_directory}/pegasus/bin:$PATH
                      test/scripts/launch-bamboo-test ${bamboo_shortJobName}
              requirements:
                - capabilityKey: condor
                  matchType: !exists exists
              artifactDependencies:
                - name: tests
              miscellaneous:
                cleanWorkingDirectoryAfterEachBuild: false
            - key: PEG030
              name: 030-pegasuslite-irods
              description: TODO
              enabled: false
              tasks:
                - !script
                  description: Cleanup
                  enabled: true
                  inlineScript:
                    interpreter: !scriptInterpreter LEGACY_SH_BAT
                    scriptBody: "rm -rf pegasus/ test/"
                - !script
                  description: Untar source
                  inlineScript:
                    interpreter: !scriptInterpreter LEGACY_SH_BAT
                    scriptBody: "tar xf tests.tar"
                - !script
                  description: Run Test
                  inlineScript:
                    interpreter: !scriptInterpreter LEGACY_SH_BAT
                    scriptBody: |
                      export PATH=${bamboo_build_working_directory}/pegasus/bin:$PATH
                      test/scripts/launch-bamboo-test ${bamboo_shortJobName}
              requirements:
                - capabilityKey: condor
                  matchType: !exists exists
              artifactDependencies:
                - name: tests
              miscellaneous:
                cleanWorkingDirectoryAfterEachBuild: false
            - key: PEG030S3
              name: 030-pegasuslite-s3
              description: TODO
              tasks:
                - !script
                  description: Cleanup
                  enabled: true
                  inlineScript:
                    interpreter: !scriptInterpreter LEGACY_SH_BAT
                    scriptBody: "rm -rf pegasus/ test/"
                - !script
                  description: Untar source
                  inlineScript:
                    interpreter: !scriptInterpreter LEGACY_SH_BAT
                    scriptBody: "tar xf tests.tar"
                - !script
                  description: Run Test
                  inlineScript:
                    interpreter: !scriptInterpreter LEGACY_SH_BAT
                    scriptBody: |
                      export PATH=${bamboo_build_working_directory}/pegasus/bin:$PATH
                      test/scripts/launch-bamboo-test ${bamboo_shortJobName}
              requirements:
                - capabilityKey: condor
                  matchType: !exists exists
              artifactDependencies:
                - name: tests
              miscellaneous:
                cleanWorkingDirectoryAfterEachBuild: false
            - key: SSHFTP030
              name: 030-pegasuslite-sshftp
              description: TODO
              tasks:
                - !script
                  description: Cleanup
                  enabled: true
                  inlineScript:
                    interpreter: !scriptInterpreter LEGACY_SH_BAT
                    scriptBody: "rm -rf pegasus/ test/"
                - !script
                  description: Untar source
                  inlineScript:
                    interpreter: !scriptInterpreter LEGACY_SH_BAT
                    scriptBody: "tar xf tests.tar"
                - !script
                  description: Run Test
                  inlineScript:
                    interpreter: !scriptInterpreter LEGACY_SH_BAT
                    scriptBody: |
                      export PATH=${bamboo_build_working_directory}/pegasus/bin:$PATH
                      test/scripts/launch-bamboo-test ${bamboo_shortJobName}
              requirements:
                - capabilityKey: condor
                  matchType: !exists exists
              artifactDependencies:
                - name: tests
              miscellaneous:
                cleanWorkingDirectoryAfterEachBuild: false
            - key: RC031MON
              name: 031-montage-condor-io-jdbcrc
              description: TODO
              tasks:
                - !script
                  description: Cleanup
                  enabled: true
                  inlineScript:
                    interpreter: !scriptInterpreter LEGACY_SH_BAT
                    scriptBody: "rm -rf pegasus/ test/"
                - !script
                  description: Untar source
                  inlineScript:
                    interpreter: !scriptInterpreter LEGACY_SH_BAT
                    scriptBody: "tar xf tests.tar"
                - !script
                  description: Run Test
                  inlineScript:
                    interpreter: !scriptInterpreter LEGACY_SH_BAT
                    scriptBody: |
                      export PATH=${bamboo_build_working_directory}/pegasus/bin:$PATH
                      test/scripts/launch-bamboo-test ${bamboo_shortJobName}
              requirements:
                - capabilityKey: condor
                  matchType: !exists exists
              artifactDependencies:
                - name: tests
              miscellaneous:
                cleanWorkingDirectoryAfterEachBuild: false
            - key: T31A
              name: 031-montage-jdbcrc-sqlite
              description: TODO
              tasks:
                - !script
                  description: Cleanup
                  enabled: true
                  inlineScript:
                    interpreter: !scriptInterpreter LEGACY_SH_BAT
                    scriptBody: "rm -rf pegasus/ test/"
                - !script
                  description: Untar source
                  inlineScript:
                    interpreter: !scriptInterpreter LEGACY_SH_BAT
                    scriptBody: "tar xf tests.tar"
                - !script
                  description: Run Test
                  inlineScript:
                    interpreter: !scriptInterpreter LEGACY_SH_BAT
                    scriptBody: |
                      export PATH=${bamboo_build_working_directory}/pegasus/bin:$PATH
                      test/scripts/launch-bamboo-test ${bamboo_shortJobName}
              requirements:
                - capabilityKey: condor
                  matchType: !exists exists
              artifactDependencies:
                - name: tests
              miscellaneous:
                cleanWorkingDirectoryAfterEachBuild: false
            - key: T32A
              name: 032-black-chkpoint
              description: TODO
              tasks:
                - !script
                  description: Cleanup
                  enabled: true
                  inlineScript:
                    interpreter: !scriptInterpreter LEGACY_SH_BAT
                    scriptBody: "rm -rf pegasus/ test/"
                - !script
                  description: Untar source
                  inlineScript:
                    interpreter: !scriptInterpreter LEGACY_SH_BAT
                    scriptBody: "tar xf tests.tar"
                - !script
                  description: Run Test
                  inlineScript:
                    interpreter: !scriptInterpreter LEGACY_SH_BAT
                    scriptBody: |
                      export PATH=${bamboo_build_working_directory}/pegasus/bin:$PATH
                      test/scripts/launch-bamboo-test ${bamboo_shortJobName}
              requirements:
                - capabilityKey: condor
                  matchType: !exists exists
              artifactDependencies:
                - name: tests
              miscellaneous:
                cleanWorkingDirectoryAfterEachBuild: false
            - key: T33
              name: 033-pegasuslite-multi
              description: TODO
              tasks:
                - !script
                  description: Cleanup
                  enabled: true
                  inlineScript:
                    interpreter: !scriptInterpreter LEGACY_SH_BAT
                    scriptBody: "rm -rf pegasus/ test/"
                - !script
                  description: Untar source
                  inlineScript:
                    interpreter: !scriptInterpreter LEGACY_SH_BAT
                    scriptBody: "tar xf tests.tar"
                - !script
                  description: Run Test
                  inlineScript:
                    interpreter: !scriptInterpreter LEGACY_SH_BAT
                    scriptBody: |
                      export PATH=${bamboo_build_working_directory}/pegasus/bin:$PATH
                      test/scripts/launch-bamboo-test ${bamboo_shortJobName}
              requirements:
                - capabilityKey: condor
                  matchType: !exists exists
              artifactDependencies:
                - name: tests
              miscellaneous:
                cleanWorkingDirectoryAfterEachBuild: false
            - key: T33A
              name: 033-pegasuslite-multi-wp-a
              description: TODO
              tasks:
                - !script
                  description: Cleanup
                  enabled: true
                  inlineScript:
                    interpreter: !scriptInterpreter LEGACY_SH_BAT
                    scriptBody: "rm -rf pegasus/ test/"
                - !script
                  description: Untar source
                  inlineScript:
                    interpreter: !scriptInterpreter LEGACY_SH_BAT
                    scriptBody: "tar xf tests.tar"
                - !script
                  description: Run Test
                  inlineScript:
                    interpreter: !scriptInterpreter LEGACY_SH_BAT
                    scriptBody: |
                      export PATH=${bamboo_build_working_directory}/pegasus/bin:$PATH
                      test/scripts/launch-bamboo-test ${bamboo_shortJobName}
              requirements:
                - capabilityKey: condor
                  matchType: !exists exists
              artifactDependencies:
                - name: tests
              miscellaneous:
                cleanWorkingDirectoryAfterEachBuild: false
            - key: T33B
              name: 033-pegasuslite-multi-wp-b
              description: TODO
              tasks:
                - !script
                  description: Cleanup
                  enabled: true
                  inlineScript:
                    interpreter: !scriptInterpreter LEGACY_SH_BAT
                    scriptBody: "rm -rf pegasus/ test/"
                - !script
                  description: Untar source
                  inlineScript:
                    interpreter: !scriptInterpreter LEGACY_SH_BAT
                    scriptBody: "tar xf tests.tar"
                - !script
                  description: Run Test
                  inlineScript:
                    interpreter: !scriptInterpreter LEGACY_SH_BAT
                    scriptBody: |
                      export PATH=${bamboo_build_working_directory}/pegasus/bin:$PATH
                      test/scripts/launch-bamboo-test ${bamboo_shortJobName}
              requirements:
                - capabilityKey: condor
                  matchType: !exists exists
              artifactDependencies:
                - name: tests
              miscellaneous:
                cleanWorkingDirectoryAfterEachBuild: false
            - key: T33C
              name: 033-pegasuslite-multi-wp-c
              description: TODO
              tasks:
                - !script
                  description: Cleanup
                  enabled: true
                  inlineScript:
                    interpreter: !scriptInterpreter LEGACY_SH_BAT
                    scriptBody: "rm -rf pegasus/ test/"
                - !script
                  description: Untar source
                  inlineScript:
                    interpreter: !scriptInterpreter LEGACY_SH_BAT
                    scriptBody: "tar xf tests.tar"
                - !script
                  description: Run Test
                  inlineScript:
                    interpreter: !scriptInterpreter LEGACY_SH_BAT
                    scriptBody: |
                      export PATH=${bamboo_build_working_directory}/pegasus/bin:$PATH
                      test/scripts/launch-bamboo-test ${bamboo_shortJobName}
              requirements:
                - capabilityKey: condor
                  matchType: !exists exists
              artifactDependencies:
                - name: tests
              miscellaneous:
                cleanWorkingDirectoryAfterEachBuild: false
            - key: T34C
              name: 034-recursive-cluster-condorio
              description: TODO
              tasks:
                - !script
                  description: Cleanup
                  enabled: true
                  inlineScript:
                    interpreter: !scriptInterpreter LEGACY_SH_BAT
                    scriptBody: "rm -rf pegasus/ test/"
                - !script
                  description: Untar source
                  inlineScript:
                    interpreter: !scriptInterpreter LEGACY_SH_BAT
                    scriptBody: "tar xf tests.tar"
                - !script
                  description: Run Test
                  inlineScript:
                    interpreter: !scriptInterpreter LEGACY_SH_BAT
                    scriptBody: |
                      export PATH=${bamboo_build_working_directory}/pegasus/bin:$PATH
                      test/scripts/launch-bamboo-test ${bamboo_shortJobName}
              requirements:
                - capabilityKey: condor
                  matchType: !exists exists
              artifactDependencies:
                - name: tests
              miscellaneous:
                cleanWorkingDirectoryAfterEachBuild: false
            - key: T34B
              name: 034-recursive-cluster-nonsharedfs
              description: TODO
              tasks:
                - !script
                  description: Cleanup
                  enabled: true
                  inlineScript:
                    interpreter: !scriptInterpreter LEGACY_SH_BAT
                    scriptBody: "rm -rf pegasus/ test/"
                - !script
                  description: Untar source
                  inlineScript:
                    interpreter: !scriptInterpreter LEGACY_SH_BAT
                    scriptBody: "tar xf tests.tar"
                - !script
                  description: Run Test
                  inlineScript:
                    interpreter: !scriptInterpreter LEGACY_SH_BAT
                    scriptBody: |
                      export PATH=${bamboo_build_working_directory}/pegasus/bin:$PATH
                      test/scripts/launch-bamboo-test ${bamboo_shortJobName}
              requirements:
                - capabilityKey: condor
                  matchType: !exists exists
              artifactDependencies:
                - name: tests
              miscellaneous:
                cleanWorkingDirectoryAfterEachBuild: false
            - key: T34A
              name: 034-recursive-cluster-sharedfs
              description: TODO
              tasks:
                - !script
                  description: Cleanup
                  enabled: true
                  inlineScript:
                    interpreter: !scriptInterpreter LEGACY_SH_BAT
                    scriptBody: "rm -rf pegasus/ test/"
                - !script
                  description: Untar source
                  inlineScript:
                    interpreter: !scriptInterpreter LEGACY_SH_BAT
                    scriptBody: "tar xf tests.tar"
                - !script
                  description: Run Test
                  inlineScript:
                    interpreter: !scriptInterpreter LEGACY_SH_BAT
                    scriptBody: |
                      export PATH=${bamboo_build_working_directory}/pegasus/bin:$PATH
                      test/scripts/launch-bamboo-test ${bamboo_shortJobName}
              requirements:
                - capabilityKey: condor
                  matchType: !exists exists
              artifactDependencies:
                - name: tests
              miscellaneous:
                cleanWorkingDirectoryAfterEachBuild: false
            - key: T35
              name: 035-black-transfer
              description: TODO
              tasks:
                - !script
                  description: Cleanup
                  enabled: true
                  inlineScript:
                    interpreter: !scriptInterpreter LEGACY_SH_BAT
                    scriptBody: "rm -rf pegasus/ test/"
                - !script
                  description: Untar source
                  inlineScript:
                    interpreter: !scriptInterpreter LEGACY_SH_BAT
                    scriptBody: "tar xf tests.tar"
                - !script
                  description: Run Test
                  inlineScript:
                    interpreter: !scriptInterpreter LEGACY_SH_BAT
                    scriptBody: |
                      export PATH=${bamboo_build_working_directory}/pegasus/bin:$PATH
                      test/scripts/launch-bamboo-test ${bamboo_shortJobName}
              requirements:
                - capabilityKey: condor
                  matchType: !exists exists
              artifactDependencies:
                - name: tests
              miscellaneous:
                cleanWorkingDirectoryAfterEachBuild: false
            - key: T36
              name: 036-condorio-no-outputs
              description: TODO
              tasks:
                - !script
                  description: Cleanup
                  enabled: true
                  inlineScript:
                    interpreter: !scriptInterpreter LEGACY_SH_BAT
                    scriptBody: "rm -rf pegasus/ test/"
                - !script
                  description: Untar source
                  inlineScript:
                    interpreter: !scriptInterpreter LEGACY_SH_BAT
                    scriptBody: "tar xf tests.tar"
                - !script
                  description: Run Test
                  inlineScript:
                    interpreter: !scriptInterpreter LEGACY_SH_BAT
                    scriptBody: |
                      export PATH=${bamboo_build_working_directory}/pegasus/bin:$PATH
                      test/scripts/launch-bamboo-test ${bamboo_shortJobName}
              requirements:
                - capabilityKey: condor
                  matchType: !exists exists
              artifactDependencies:
                - name: tests
              miscellaneous:
                cleanWorkingDirectoryAfterEachBuild: false
            - key: T37
              name: 037-black-hints
              description: TODO
              tasks:
                - !script
                  description: Cleanup
                  enabled: true
                  inlineScript:
                    interpreter: !scriptInterpreter LEGACY_SH_BAT
                    scriptBody: "rm -rf pegasus/ test/"
                - !script
                  description: Untar source
                  inlineScript:
                    interpreter: !scriptInterpreter LEGACY_SH_BAT
                    scriptBody: "tar xf tests.tar"
                - !script
                  description: Run Test
                  inlineScript:
                    interpreter: !scriptInterpreter LEGACY_SH_BAT
                    scriptBody: |
                      export PATH=${bamboo_build_working_directory}/pegasus/bin:$PATH
                      test/scripts/launch-bamboo-test ${bamboo_shortJobName}
              requirements:
                - capabilityKey: condor
                  matchType: !exists exists
              artifactDependencies:
                - name: tests
              miscellaneous:
                cleanWorkingDirectoryAfterEachBuild: false
            - key: T038
              name: 038-halt-continue
              description: TODO
              tasks:
                - !script
                  description: Cleanup
                  enabled: true
                  inlineScript:
                    interpreter: !scriptInterpreter LEGACY_SH_BAT
                    scriptBody: "rm -rf pegasus/ test/"
                - !script
                  description: Untar source
                  inlineScript:
                    interpreter: !scriptInterpreter LEGACY_SH_BAT
                    scriptBody: "tar xf tests.tar"
                - !script
                  description: Run Test
                  inlineScript:
                    interpreter: !scriptInterpreter LEGACY_SH_BAT
                    scriptBody: |
                      export PATH=${bamboo_build_working_directory}/pegasus/bin:$PATH
                      test/scripts/launch-bamboo-test-no-jobs ${bamboo_shortJobName}
              requirements:
                - capabilityKey: condor
                  matchType: !exists exists
              artifactDependencies:
                - name: tests
              miscellaneous:
                cleanWorkingDirectoryAfterEachBuild: false
            - key: T39A
              name: 039-black-metadata
              description: TODO
              tasks:
                - !script
                  description: Cleanup
                  enabled: true
                  inlineScript:
                    interpreter: !scriptInterpreter LEGACY_SH_BAT
                    scriptBody: "rm -rf pegasus/ test/"
                - !script
                  description: Untar source
                  inlineScript:
                    interpreter: !scriptInterpreter LEGACY_SH_BAT
                    scriptBody: "tar xf tests.tar"
                - !script
                  description: Run Test
                  inlineScript:
                    interpreter: !scriptInterpreter LEGACY_SH_BAT
                    scriptBody: |
                      export PATH=${bamboo_build_working_directory}/pegasus/bin:$PATH
                      test/scripts/launch-bamboo-test ${bamboo_shortJobName}
              requirements:
                - capabilityKey: condor
                  matchType: !exists exists
              artifactDependencies:
                - name: tests
              miscellaneous:
                cleanWorkingDirectoryAfterEachBuild: false
            - key: T040N1
              name: 040-multiple-input-sources-nonsharedfs
              description: TODO
              tasks:
                - !script
                  description: Cleanup
                  enabled: true
                  inlineScript:
                    interpreter: !scriptInterpreter LEGACY_SH_BAT
                    scriptBody: "rm -rf pegasus/ test/"
                - !script
                  description: Untar source
                  inlineScript:
                    interpreter: !scriptInterpreter LEGACY_SH_BAT
                    scriptBody: "tar xf tests.tar"
                - !script
                  description: Run Test
                  inlineScript:
                    interpreter: !scriptInterpreter LEGACY_SH_BAT
                    scriptBody: |
                      export PATH=${bamboo_build_working_directory}/pegasus/bin:$PATH
                      test/scripts/launch-bamboo-test ${bamboo_shortJobName}
              requirements:
                - capabilityKey: condor
                  matchType: !exists exists
              artifactDependencies:
                - name: tests
              miscellaneous:
                cleanWorkingDirectoryAfterEachBuild: false
            - key: T040N2
              name: 040-multiple-input-sources-sharedfs
              description: TODO
              tasks:
                - !script
                  description: Cleanup
                  enabled: true
                  inlineScript:
                    interpreter: !scriptInterpreter LEGACY_SH_BAT
                    scriptBody: "rm -rf pegasus/ test/"
                - !script
                  description: Untar source
                  inlineScript:
                    interpreter: !scriptInterpreter LEGACY_SH_BAT
                    scriptBody: "tar xf tests.tar"
                - !script
                  description: Run Test
                  inlineScript:
                    interpreter: !scriptInterpreter LEGACY_SH_BAT
                    scriptBody: |
                      export PATH=${bamboo_build_working_directory}/pegasus/bin:$PATH
                      test/scripts/launch-bamboo-test ${bamboo_shortJobName}
              requirements:
                - capabilityKey: condor
                  matchType: !exists exists
              artifactDependencies:
                - name: tests
              miscellaneous:
                cleanWorkingDirectoryAfterEachBuild: false
              requirements:
                - capabilityKey: condor
                  matchType: !exists exists
              artifactDependencies:
                - name: tests
              miscellaneous:
                cleanWorkingDirectoryAfterEachBuild: false
            - key: T042B
              name: 042-kswrapper-nonsharedfs
              description: TODO
              tasks:
                - !script
                  description: Cleanup
                  enabled: true
                  inlineScript:
                    interpreter: !scriptInterpreter LEGACY_SH_BAT
                    scriptBody: "rm -rf pegasus/ test/"
                - !script
                  description: Untar source
                  inlineScript:
                    interpreter: !scriptInterpreter LEGACY_SH_BAT
                    scriptBody: "tar xf tests.tar"
                - !script
                  description: Run Test
                  inlineScript:
                    interpreter: !scriptInterpreter LEGACY_SH_BAT
                    scriptBody: |
                      export PATH=${bamboo_build_working_directory}/pegasus/bin:$PATH
                      test/scripts/launch-bamboo-test ${bamboo_shortJobName}
              requirements:
                - capabilityKey: condor
                  matchType: !exists exists
              artifactDependencies:
                - name: tests
              miscellaneous:
                cleanWorkingDirectoryAfterEachBuild: false
            - key: T042A
              name: 042-kswrapper-sharedfs
              description: TODO
              tasks:
                - !script
                  description: Cleanup
                  enabled: true
                  inlineScript:
                    interpreter: !scriptInterpreter LEGACY_SH_BAT
                    scriptBody: "rm -rf pegasus/ test/"
                - !script
                  description: Untar source
                  inlineScript:
                    interpreter: !scriptInterpreter LEGACY_SH_BAT
                    scriptBody: "tar xf tests.tar"
                - !script
                  description: Run Test
                  inlineScript:
                    interpreter: !scriptInterpreter LEGACY_SH_BAT
                    scriptBody: |
                      export PATH=${bamboo_build_working_directory}/pegasus/bin:$PATH
                      test/scripts/launch-bamboo-test ${bamboo_shortJobName}
              requirements:
                - capabilityKey: condor
                  matchType: !exists exists
              artifactDependencies:
                - name: tests
              miscellaneous:
                cleanWorkingDirectoryAfterEachBuild: false
            - key: T043A
              name: 043-integrity-condorio
              description: Integrity checking on for the whole workflow
              tasks:
                - !script
                  description: Cleanup
                  enabled: true
                  inlineScript:
                    interpreter: !scriptInterpreter LEGACY_SH_BAT
                    scriptBody: "rm -rf pegasus/ test/"
                - !script
                  description: Untar source
                  inlineScript:
                    interpreter: !scriptInterpreter LEGACY_SH_BAT
                    scriptBody: "tar xf tests.tar"
                - !script
                  description: Run Test
                  inlineScript:
                    interpreter: !scriptInterpreter LEGACY_SH_BAT
                    scriptBody: |
                      export PATH=${bamboo_build_working_directory}/pegasus/bin:$PATH
                      test/scripts/launch-bamboo-test ${bamboo_shortJobName}
              requirements:
                - capabilityKey: condor
                  matchType: !exists exists
              artifactDependencies:
                - name: tests
              miscellaneous:
                cleanWorkingDirectoryAfterEachBuild: false
            - key: T043B
              name: 043-integrity-nonsharedfs
              description: Integrity checking with nonsharedfs
              tasks:
                - !script
                  description: Cleanup
                  enabled: true
                  inlineScript:
                    interpreter: !scriptInterpreter LEGACY_SH_BAT
                    scriptBody: "rm -rf pegasus/ test/"
                - !script
                  description: Untar source
                  inlineScript:
                    interpreter: !scriptInterpreter LEGACY_SH_BAT
                    scriptBody: "tar xf tests.tar"
                - !script
                  description: Run Test
                  inlineScript:
                    interpreter: !scriptInterpreter LEGACY_SH_BAT
                    scriptBody: |
                      export PATH=${bamboo_build_working_directory}/pegasus/bin:$PATH
                      test/scripts/launch-bamboo-test ${bamboo_shortJobName}
              requirements:
                - capabilityKey: condor
                  matchType: !exists exists
              artifactDependencies:
                - name: tests
              miscellaneous:
                cleanWorkingDirectoryAfterEachBuild: false
            - key: T043SYN
              name: 043-integrity-synthetic-with-errors
              tasks:
                - !script
                  description: Cleanup
                  enabled: true
                  inlineScript:
                    interpreter: !scriptInterpreter LEGACY_SH_BAT
                    scriptBody: "rm -rf pegasus/ test/"
                - !script
                  description: Untar source
                  inlineScript:
                    interpreter: !scriptInterpreter LEGACY_SH_BAT
                    scriptBody: "tar xf tests.tar"
                - !script
                  description: Run Test
                  inlineScript:
                    interpreter: !scriptInterpreter LEGACY_SH_BAT
                    scriptBody: |
                      export PATH=${bamboo_build_working_directory}/pegasus/bin:$PATH
                      test/scripts/launch-bamboo-test ${bamboo_shortJobName}
              requirements:
                - capabilityKey: condor
                  matchType: !exists exists
              artifactDependencies:
                - name: tests
              miscellaneous:
                cleanWorkingDirectoryAfterEachBuild: true
            - key: T044A
              name: 044-docker-nonsharedfs
              description: nonsharedfs test with docker containers and executable staging
              tasks:
                - !script
                  description: Cleanup
                  enabled: true
                  inlineScript:
                    interpreter: !scriptInterpreter LEGACY_SH_BAT
                    scriptBody: "rm -rf pegasus/ test/"
                - !script
                  description: Untar source
                  inlineScript:
                    interpreter: !scriptInterpreter LEGACY_SH_BAT
                    scriptBody: "tar xf tests.tar"
                - !script
                  description: Run Test
                  inlineScript:
                    interpreter: !scriptInterpreter LEGACY_SH_BAT
                    scriptBody: |
                      export PATH=${bamboo_build_working_directory}/pegasus/bin:$PATH
                      test/scripts/launch-bamboo-test ${bamboo_shortJobName}
              requirements:
                - capabilityKey: condor
                  matchType: !exists exists
              artifactDependencies:
                - name: tests
              miscellaneous:
                cleanWorkingDirectoryAfterEachBuild: false
            - key: T044B
              name: 044-docker-nonsharedfs-shared
              description: Docker in nonsharedfs with a shared filesystem
              tasks:
                - !script
                  description: Cleanup
                  enabled: true
                  inlineScript:
                    interpreter: !scriptInterpreter LEGACY_SH_BAT
                    scriptBody: "rm -rf pegasus/ test/"
                - !script
                  description: Untar source
                  inlineScript:
                    interpreter: !scriptInterpreter LEGACY_SH_BAT
                    scriptBody: "tar xf tests.tar"
                - !script
                  description: Run Test
                  inlineScript:
                    interpreter: !scriptInterpreter LEGACY_SH_BAT
                    scriptBody: |
                      export PATH=${bamboo_build_working_directory}/pegasus/bin:$PATH
                      test/scripts/launch-bamboo-test ${bamboo_shortJobName}
              requirements:
                - capabilityKey: condor
                  matchType: !exists exists
              artifactDependencies:
                - name: tests
              miscellaneous:
                cleanWorkingDirectoryAfterEachBuild: false
            - key: T044C
              name: 044-singularity-nonsharedfs
              description: Singularity nonsharedfs case
              tasks:
                - !script
                  description: Cleanup
                  enabled: true
                  inlineScript:
                    interpreter: !scriptInterpreter LEGACY_SH_BAT
                    scriptBody: "rm -rf pegasus/ test/"
                - !script
                  description: Untar source
                  inlineScript:
                    interpreter: !scriptInterpreter LEGACY_SH_BAT
                    scriptBody: "tar xf tests.tar"
                - !script
                  description: Run Test
                  inlineScript:
                    interpreter: !scriptInterpreter LEGACY_SH_BAT
                    scriptBody: |
                      export PATH=${bamboo_build_working_directory}/pegasus/bin:$PATH
                      test/scripts/launch-bamboo-test ${bamboo_shortJobName}
              requirements:
                - capabilityKey: condor
                  matchType: !exists exists
              artifactDependencies:
                - name: tests
              miscellaneous:
                cleanWorkingDirectoryAfterEachBuild: false
            - key: T044D
              name: 044-singularity-nonsharedfs-shared
              description: Singularity test case
              tasks:
                - !script
                  description: Cleanup
                  enabled: true
                  inlineScript:
                    interpreter: !scriptInterpreter LEGACY_SH_BAT
                    scriptBody: "rm -rf pegasus/ test/"
                - !script
                  description: Untar source
                  inlineScript:
                    interpreter: !scriptInterpreter LEGACY_SH_BAT
                    scriptBody: "tar xf tests.tar"
                - !script
                  description: Run Test
                  inlineScript:
                    interpreter: !scriptInterpreter LEGACY_SH_BAT
                    scriptBody: |
                      export PATH=${bamboo_build_working_directory}/pegasus/bin:$PATH
                      test/scripts/launch-bamboo-test ${bamboo_shortJobName}
              requirements:
                - capabilityKey: condor
                  matchType: !exists exists
              artifactDependencies:
                - name: tests
              miscellaneous:
                cleanWorkingDirectoryAfterEachBuild: false
            - key: T044E
              name: 044-singularity-nonsharedfs-hub
              description: Singularity test case, using shub images
              tasks:
                - !script
                  description: Cleanup
                  enabled: true
                  inlineScript:
                    interpreter: !scriptInterpreter LEGACY_SH_BAT
                    scriptBody: "rm -rf pegasus/ test/"
                - !script
                  description: Untar source
                  inlineScript:
                    interpreter: !scriptInterpreter LEGACY_SH_BAT
                    scriptBody: "tar xf tests.tar"
                - !script
                  description: Run Test
                  inlineScript:
                    interpreter: !scriptInterpreter LEGACY_SH_BAT
                    scriptBody: |
                      export PATH=${bamboo_build_working_directory}/pegasus/bin:$PATH
                      test/scripts/launch-bamboo-test ${bamboo_shortJobName}
              requirements:
                - capabilityKey: condor
                  matchType: !exists exists
              artifactDependencies:
                - name: tests
              miscellaneous:
                cleanWorkingDirectoryAfterEachBuild: false
            - key: T045A
              name: 045-hierarchy-sharedfs
              description: Baseline hierarchal workflow
              tasks:
                - !script
                  description: Cleanup
                  enabled: true
                  inlineScript:
                    interpreter: !scriptInterpreter LEGACY_SH_BAT
                    scriptBody: "rm -rf pegasus/ test/"
                - !script
                  description: Untar source
                  inlineScript:
                    interpreter: !scriptInterpreter LEGACY_SH_BAT
                    scriptBody: "tar xf tests.tar"
                - !script
                  description: Run Test
                  inlineScript:
                    interpreter: !scriptInterpreter LEGACY_SH_BAT
                    scriptBody: |
                      export PATH=${bamboo_build_working_directory}/pegasus/bin:$PATH
                      test/scripts/launch-bamboo-test ${bamboo_shortJobName}
              requirements:
                - capabilityKey: condor
                  matchType: !exists exists
              artifactDependencies:
                - name: tests
              miscellaneous:
                cleanWorkingDirectoryAfterEachBuild: false
            - key: T045B
              name: 045-hierarchy-sharedfs-b
              description: Baseline hierarchal workflow in sharedfs and worker package staging turned on
              tasks:
                - !script
                  description: Cleanup
                  enabled: true
                  inlineScript:
                    interpreter: !scriptInterpreter LEGACY_SH_BAT
                    scriptBody: "rm -rf pegasus/ test/"
                - !script
                  description: Untar source
                  inlineScript:
                    interpreter: !scriptInterpreter LEGACY_SH_BAT
                    scriptBody: "tar xf tests.tar"
                - !script
                  description: Run Test
                  inlineScript:
                    interpreter: !scriptInterpreter LEGACY_SH_BAT
                    scriptBody: |
                      export PATH=${bamboo_build_working_directory}/pegasus/bin:$PATH
                      test/scripts/launch-bamboo-test ${bamboo_shortJobName}
              requirements:
                - capabilityKey: condor
                  matchType: !exists exists
              artifactDependencies:
                - name: tests
              miscellaneous:
                cleanWorkingDirectoryAfterEachBuild: false
            - key: T1D
              name: blackdiamond - pl-condorio
              description: TODO
              tasks:
                - !script
                  description: Cleanup
                  enabled: true
                  inlineScript:
                    interpreter: !scriptInterpreter LEGACY_SH_BAT
                    scriptBody: "rm -rf pegasus/ test/"
                - !script
                  description: Untar source
                  inlineScript:
                    interpreter: !scriptInterpreter LEGACY_SH_BAT
                    scriptBody: "tar xf tests.tar"
                - !script
                  description: Run Test
                  inlineScript:
                    interpreter: !scriptInterpreter LEGACY_SH_BAT
                    scriptBody: |
                      export PATH=${bamboo_build_working_directory}/pegasus/bin:$PATH
                      test/scripts/launch-bamboo-test blackdiamond pl-condorio
              requirements:
                - capabilityKey: condor
                  matchType: !exists exists
              artifactDependencies:
                - name: tests
              miscellaneous:
                cleanWorkingDirectoryAfterEachBuild: false
            - key: T1B
              name: blackdiamond - pl-condorio-local
              description: TODO
              tasks:
                - !script
                  description: Cleanup
                  enabled: true
                  inlineScript:
                    interpreter: !scriptInterpreter LEGACY_SH_BAT
                    scriptBody: "rm -rf pegasus/ test/"
                - !script
                  description: Untar source
                  inlineScript:
                    interpreter: !scriptInterpreter LEGACY_SH_BAT
                    scriptBody: "tar xf tests.tar"
                - !script
                  description: Run Test
                  inlineScript:
                    interpreter: !scriptInterpreter LEGACY_SH_BAT
                    scriptBody: |
                      export PATH=${bamboo_build_working_directory}/pegasus/bin:$PATH
                      test/scripts/launch-bamboo-test blackdiamond pl-condorio-local
              requirements:
                - capabilityKey: condor
                  matchType: !exists exists
              artifactDependencies:
                - name: tests
              miscellaneous:
                cleanWorkingDirectoryAfterEachBuild: false
            - key: T1E
              name: blackdiamond - pl-pt
              description: TODO
              tasks:
                - !script
                  description: Cleanup
                  enabled: true
                  inlineScript:
                    interpreter: !scriptInterpreter LEGACY_SH_BAT
                    scriptBody: "rm -rf pegasus/ test/"
                - !script
                  description: Untar source
                  inlineScript:
                    interpreter: !scriptInterpreter LEGACY_SH_BAT
                    scriptBody: "tar xf tests.tar"
                - !script
                  description: Run Test
                  inlineScript:
                    interpreter: !scriptInterpreter LEGACY_SH_BAT
                    scriptBody: |
                      export PATH=${bamboo_build_working_directory}/pegasus/bin:$PATH
                      test/scripts/launch-bamboo-test blackdiamond pl-pt
              requirements:
                - capabilityKey: condor
                  matchType: !exists exists
              artifactDependencies:
                - name: tests
              miscellaneous:
                cleanWorkingDirectoryAfterEachBuild: false
            - key: T1C
              name: blackdiamond - pl-pt-local
              description: TODO
              tasks:
                - !script
                  description: Cleanup
                  enabled: true
                  inlineScript:
                    interpreter: !scriptInterpreter LEGACY_SH_BAT
                    scriptBody: "rm -rf pegasus/ test/"
                - !script
                  description: Untar source
                  inlineScript:
                    interpreter: !scriptInterpreter LEGACY_SH_BAT
                    scriptBody: "tar xf tests.tar"
                - !script
                  description: Run Test
                  inlineScript:
                    interpreter: !scriptInterpreter LEGACY_SH_BAT
                    scriptBody: |
                      export PATH=${bamboo_build_working_directory}/pegasus/bin:$PATH
                      test/scripts/launch-bamboo-test blackdiamond pl-pt-local
              requirements:
                - capabilityKey: condor
                  matchType: !exists exists
              artifactDependencies:
                - name: tests
              miscellaneous:
                cleanWorkingDirectoryAfterEachBuild: false
            - key: T1F
              name: blackdiamond - sharedfs-symlink-nogridstart
              description: TODO
              tasks:
                - !script
                  description: Cleanup
                  enabled: true
                  inlineScript:
                    interpreter: !scriptInterpreter LEGACY_SH_BAT
                    scriptBody: "rm -rf pegasus/ test/"
                - !script
                  description: Untar source
                  inlineScript:
                    interpreter: !scriptInterpreter LEGACY_SH_BAT
                    scriptBody: "tar xf tests.tar"
                - !script
                  description: Run Test
                  inlineScript:
                    interpreter: !scriptInterpreter LEGACY_SH_BAT
                    scriptBody: |
                      export PATH=${bamboo_build_working_directory}/pegasus/bin:$PATH
                      test/scripts/launch-bamboo-test blackdiamond sharedfs-symlink-nogridstart
              requirements:
                - capabilityKey: condor
                  matchType: !exists exists
              artifactDependencies:
                - name: tests
              miscellaneous:
                cleanWorkingDirectoryAfterEachBuild: false
            - key: T1G
              name: blackdiamond - sharedfs-worker-staging-cleanup
              description: TODO
              tasks:
                - !script
                  description: Cleanup
                  enabled: true
                  inlineScript:
                    interpreter: !scriptInterpreter LEGACY_SH_BAT
                    scriptBody: "rm -rf pegasus/ test/"
                - !script
                  description: Untar source
                  inlineScript:
                    interpreter: !scriptInterpreter LEGACY_SH_BAT
                    scriptBody: "tar xf tests.tar"
                - !script
                  description: Run Test
                  inlineScript:
                    interpreter: !scriptInterpreter LEGACY_SH_BAT
                    scriptBody: |
                      export PATH=${bamboo_build_working_directory}/pegasus/bin:$PATH
                      test/scripts/launch-bamboo-test blackdiamond sharedfs-worker-staging-cleanup
              requirements:
                - capabilityKey: condor
                  matchType: !exists exists
              artifactDependencies:
                - name: tests
              miscellaneous:
                cleanWorkingDirectoryAfterEachBuild: false
            - key: T1A
              name: blackdiamond - vanilla-condor
              description: TODO
              tasks:
                - !script
                  description: Cleanup
                  enabled: true
                  inlineScript:
                    interpreter: !scriptInterpreter LEGACY_SH_BAT
                    scriptBody: "rm -rf pegasus/ test/"
                - !script
                  description: Untar source
                  inlineScript:
                    interpreter: !scriptInterpreter LEGACY_SH_BAT
                    scriptBody: "tar xf tests.tar"
                - !script
                  description: Run Test
                  inlineScript:
                    interpreter: !scriptInterpreter LEGACY_SH_BAT
                    scriptBody: |
                      export PATH=${bamboo_build_working_directory}/pegasus/bin:$PATH
                      test/scripts/launch-bamboo-test blackdiamond vanilla-condor
              requirements:
                - capabilityKey: condor
                  matchType: !exists exists
              artifactDependencies:
                - name: tests
              miscellaneous:
                cleanWorkingDirectoryAfterEachBuild: false

        - name: Performance Tests
          description: Performance Tests
          jobs:
            - key: T014
              name: 014-planner-performance
              description: Planner performance
              tasks:
                - !script
                  description: Cleanup
                  enabled: true
                  inlineScript:
                    interpreter: !scriptInterpreter LEGACY_SH_BAT
                    scriptBody: "rm -rf pegasus/ test/"
                - !script
                  description: Untar source
                  inlineScript:
                    interpreter: !scriptInterpreter LEGACY_SH_BAT
                    scriptBody: "tar xf tests.tar"
                - !script
                  description: Run Test
                  inlineScript:
                    interpreter: !scriptInterpreter LEGACY_SH_BAT
                    scriptBody: |
                      export PATH=${bamboo_build_working_directory}/pegasus/bin:$PATH
                      test/scripts/launch-bamboo-test-planner-only ${bamboo_shortJobName}
              requirements:
                - capabilityKey: condor
                  matchType: !exists exists
                - capabilityKey: performance
                  matchType: !exists exists
              artifactDependencies:
                - name: tests
              miscellaneous:
                cleanWorkingDirectoryAfterEachBuild: false
            - key: T014100K
              name: 014-planner-performance-100k
              description: Planner performance 100K
              tasks:
                - !script
                  description: Cleanup
                  enabled: true
                  inlineScript:
                    interpreter: !scriptInterpreter LEGACY_SH_BAT
                    scriptBody: "rm -rf pegasus/ test/"
                - !script
                  description: Untar source
                  inlineScript:
                    interpreter: !scriptInterpreter LEGACY_SH_BAT
                    scriptBody: "tar xf tests.tar"
                - !script
                  description: Run Test
                  inlineScript:
                    interpreter: !scriptInterpreter LEGACY_SH_BAT
                    scriptBody: |
                      export PATH=${bamboo_build_working_directory}/pegasus/bin:$PATH
                      test/scripts/launch-bamboo-test-planner-only ${bamboo_shortJobName}
              requirements:
                - capabilityKey: condor
                  matchType: !exists exists
                - capabilityKey: performance
                  matchType: !exists exists
              artifactDependencies:
                - name: tests
              miscellaneous:
                cleanWorkingDirectoryAfterEachBuild: false
            - key: T014C
              name: 014-planner-performance-ahope
              description: A LIGO ahope test case with Shell code generator
              tasks:
                - !script
                  description: Cleanup
                  enabled: true
                  inlineScript:
                    interpreter: !scriptInterpreter LEGACY_SH_BAT
                    scriptBody: "rm -rf pegasus/ test/"
                - !script
                  description: Untar source
                  inlineScript:
                    interpreter: !scriptInterpreter LEGACY_SH_BAT
                    scriptBody: "tar xf tests.tar"
                - !script
                  description: Run Test
                  inlineScript:
                    interpreter: !scriptInterpreter LEGACY_SH_BAT
                    scriptBody: |
                      export PATH=${bamboo_build_working_directory}/pegasus/bin:$PATH
                      test/scripts/launch-bamboo-test-planner-only ${bamboo_shortJobName}
              requirements:
                - capabilityKey: condor
                  matchType: !exists exists
                - capabilityKey: performance
                  matchType: !exists exists
              artifactDependencies:
                - name: tests
              miscellaneous:
                cleanWorkingDirectoryAfterEachBuild: false
            - key: T014HCC
              name: 014-planner-performance-hcc
              description: Planner performance HCC
              tasks:
                - !script
                  description: Cleanup
                  enabled: true
                  inlineScript:
                    interpreter: !scriptInterpreter LEGACY_SH_BAT
                    scriptBody: "rm -rf pegasus/ test/"
                - !script
                  description: Untar source
                  inlineScript:
                    interpreter: !scriptInterpreter LEGACY_SH_BAT
                    scriptBody: "tar xf tests.tar"
                - !script
                  description: Run Test
                  inlineScript:
                    interpreter: !scriptInterpreter LEGACY_SH_BAT
                    scriptBody: |
                      export PATH=${bamboo_build_working_directory}/pegasus/bin:$PATH
                      test/scripts/launch-bamboo-test-planner-only ${bamboo_shortJobName}
              requirements:
                - capabilityKey: condor
                  matchType: !exists exists
                - capabilityKey: performance
                  matchType: !exists exists
              artifactDependencies:
                - name: tests
              miscellaneous:
                cleanWorkingDirectoryAfterEachBuild: false
            - key: JDBCPERF
              name: 041-jdbcrc-performance
              description: JDBC RC performance
              tasks:
                - !script
                  description: Cleanup
                  enabled: true
                  inlineScript:
                    interpreter: !scriptInterpreter LEGACY_SH_BAT
                    scriptBody: "rm -rf pegasus/ test/"
                - !script
                  description: Untar source
                  inlineScript:
                    interpreter: !scriptInterpreter LEGACY_SH_BAT
                    scriptBody: "tar xf tests.tar"
                - !script
                  description: Run Test
                  inlineScript:
                    interpreter: !scriptInterpreter LEGACY_SH_BAT
                    scriptBody: |
                      export PATH=${bamboo_build_working_directory}/pegasus/bin:$PATH
                      test/scripts/launch-bamboo-test-no-jobs ${bamboo_shortJobName}
              requirements:
                - capabilityKey: condor
                  matchType: !exists exists
                - capabilityKey: performance
                  matchType: !exists exists
              artifactDependencies:
                - name: tests
              miscellaneous:
                cleanWorkingDirectoryAfterEachBuild: false
      permissions:
        user:
          mayani:
            -  !permission ADMIN
        group:
          ccg-users:
            -  !permission VIEW
            -  !permission BUILD
        other:
          !userType ANONYMOUS_USERS:
            -  !permission VIEW
          !userType LOGGED_IN_USERS:
            -  !permission VIEW
      triggers:
        - !scheduled
          description: Nightly Build
<<<<<<< HEAD
          cronExpression: "0 0 5 * * ?"
=======
          cronExpression: "0 0 21 * * ?"
>>>>>>> 23bf925e
          onlyRunIfOtherPlansArePassing:
            planKeys:
              - PEGASUS-BNT49
      notifications:
        - !email
          address: pegasus-svn@isi.edu
          event: !event JOB_HUNG
        - !email
          address: pegasus-svn@isi.edu
          event: !event FAILED_BUILDS_AND_FIRST_SUCCESSFUL<|MERGE_RESOLUTION|>--- conflicted
+++ resolved
@@ -3726,11 +3726,7 @@
       triggers:
         - !scheduled
           description: Nightly Build
-<<<<<<< HEAD
-          cronExpression: "0 0 5 * * ?"
-=======
-          cronExpression: "0 0 21 * * ?"
->>>>>>> 23bf925e
+          cronExpression: "0 0 2 * * ?"
           onlyRunIfOtherPlansArePassing:
             planKeys:
               - PEGASUS-BNT49
