--- conflicted
+++ resolved
@@ -779,13 +779,7 @@
             cmd = "iget -f '" + transfer.src_path + "' '" + transfer.dst_path + "'"
         else:
             # file->irods
-<<<<<<< HEAD
-            dst_irods_mkdir = re.sub(r"^\/+", "",
-                                     os.path.dirname(transfer.dst_path))
-            cmd = "imkdir -p '" + dst_irods_mkdir + "'"
-=======
             cmd = "imkdir -p '" + os.path.dirname(transfer.dst_path) + "'"
->>>>>>> c9cff5f0
             try:
                 myexec(cmd, 60*60, True)
             except:
