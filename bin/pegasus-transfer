--- conflicted
+++ resolved
@@ -289,12 +289,9 @@
         super(Transfer, self).__init__()       
 
         self.lfn = ""
-<<<<<<< HEAD
-=======
         
         self.linkage = "unknown"
         self.verify_symlink_source = True
->>>>>>> 3c8bb2df
         
         self._src_urls = []
         self._dst_urls = []
@@ -312,10 +309,6 @@
     def set_lfn(self, lfn):
         self.lfn = lfn
 
-<<<<<<< HEAD
-        
-    def add_src(self, site_label, url, priority=None):
-=======
 
     def set_linkage(self, linkage):
         self.linkage = linkage
@@ -326,7 +319,6 @@
 
 
     def add_src(self, site_label, url, file_type=None, priority=None):
->>>>>>> 3c8bb2df
         if priority is None:
             priority = random.randint(1,100)
         u = PegasusURL(url, file_type, site_label, priority)
@@ -742,11 +734,7 @@
         # do we need to calculate integrity checksums?
         if transfer.generate_checksum and \
            transfer.get_src_proto() == "file":
-<<<<<<< HEAD
-            self._generate_integrity_checksum(transfer.lfn, transfer.get_src_path()) 
-=======
             self._generate_integrity_checksum(transfer.lfn, transfer.get_src_path(), transfer.linkage) 
->>>>>>> 3c8bb2df
 
 
     def _post_transfer_attempt(self, transfer, was_successful, t_start, t_end=None):
@@ -761,11 +749,7 @@
         if was_successful and \
            transfer.generate_checksum and \
            transfer.get_dst_proto() == "file":
-<<<<<<< HEAD
-            self._generate_integrity_checksum(transfer.lfn, transfer.get_dst_path()) 
-=======
             self._generate_integrity_checksum(transfer.lfn, transfer.get_dst_path(), transfer.linkage) 
->>>>>>> 3c8bb2df
         
         # keep track of transfer attempts
         transfer.attempts += 1
@@ -796,17 +780,10 @@
                     logger.error(e)
    
 
-<<<<<<< HEAD
-    def _generate_integrity_checksum(self, lfn, fname):
-        """
-        Call out to pegasus-integrity to generate a checksum for the file.
-        The information goes to .pegasus-integrity-ks.xml so that kickstart
-=======
     def _generate_integrity_checksum(self, lfn, fname, linkage):
         """
         Call out to pegasus-integrity to generate a checksum for the file.
         The information goes to $KICKSTART_INTEGRITY_DATA so that kickstart
->>>>>>> 3c8bb2df
         can pick it up at the end.
         """
         global integrity_checksummed
@@ -825,27 +802,17 @@
             return
 
         self.lock.acquire()
-<<<<<<< HEAD
-        cmd = "%s --generate-xml=\"%s\" --full-statcall-lfn=\"%s\"" % (tools.full_path("pegasus-integrity"), fname, lfn)
-=======
         cmd = "%s --generate-fullstat-xml=\"%s=%s\"" % (tools.full_path("pegasus-integrity"), lfn, fname)
->>>>>>> 3c8bb2df
         try:
             tc = TimedCommand(cmd)
             tc.run()
             # track what lfns we have checksummed so far
             integrity_checksummed.append(lfn)
-<<<<<<< HEAD
-        except RuntimeError, err:
-            logger.error(err)
-        finally:
-=======
         except RuntimeError as err:
             logger.error(err)
         finally:
             # do not do any timing here - it is in the kickstart record
             #stats.add_integrity_generate(linkage, tc.get_duration())
->>>>>>> 3c8bb2df
             self.lock.release()
 
     
@@ -3065,11 +3032,7 @@
             try:
                 tc = TimedCommand(cmd)
                 tc.run()
-<<<<<<< HEAD
-            except RuntimeError, err:
-=======
             except RuntimeError as err:
->>>>>>> 3c8bb2df
                 logger.error(err)
                 failed_l.append(t)
                 continue
@@ -3091,9 +3054,6 @@
             t_start = time.time()
 
             if t.get_dst_proto() == "stash":
-<<<<<<< HEAD
-                # write
-=======
                 # write file:// to stash://
             
                 # src has to exist and be readable
@@ -3102,7 +3062,6 @@
                     failed_l.append(t)
                     continue
 
->>>>>>> 3c8bb2df
                 if os.path.exists("/stash"):
                     # hack for now - local cp
                     src_path = t.get_src_path()
@@ -3158,11 +3117,7 @@
             try:
                 tc = TimedCommand(cmd)
                 tc.run()
-<<<<<<< HEAD
-            except RuntimeError, err:
-=======
             except RuntimeError as err:
->>>>>>> 3c8bb2df
                 logger.error(err)
                 failed_l.append(t)
                 continue
@@ -3710,11 +3665,7 @@
             # one handler to rule them all!
             try:
                 (success_list, failed_list) = self._primary_handler.do_transfers(self._transfers)
-<<<<<<< HEAD
-            except Exception, e:
-=======
             except Exception as e:
->>>>>>> 3c8bb2df
                 logger.exception("Exception while doing transfer:")
                 raise
  
@@ -3785,11 +3736,7 @@
                     local_name = temp_name
                 
                 # verify checksum of the now locally accessible file
-<<<<<<< HEAD
-                if self.verify_integrity_checksum(t.lfn, local_name):
-=======
                 if self.verify_integrity_checksum(t.lfn, local_name, t.linkage):
->>>>>>> 3c8bb2df
                     success_list.append(t)
                 else:
                     failed_list.append(t)
@@ -3830,27 +3777,15 @@
         if transfer.get_src_proto() == "gsiftp" and \
            transfer.get_dst_proto() == "gsiftp":
             return True
-<<<<<<< HEAD
-
-        return False
-    
-
-    def verify_integrity_checksum(self, lfn, fname):
-=======
     
 
     def verify_integrity_checksum(self, lfn, fname, linkage):
->>>>>>> 3c8bb2df
         """
         Call out to pegasus-integrity to verify a checksum for the file.
         """
 
         tools = Tools()
-<<<<<<< HEAD
-
-=======
-        
->>>>>>> 3c8bb2df
+        
         if tools.find("pegasus-integrity", "help", None, [prog_dir]) is None:
             logger.error("Unable to do integrity checking because pegasus-integrity not found")
             return 
@@ -3859,14 +3794,6 @@
             logger.error("lfn is required when enabling checksumming")
             return
         
-<<<<<<< HEAD
-        cmd = "%s --verify=\"%s\" --lfn=\"%s\"" % (tools.full_path("pegasus-integrity"), fname, lfn)
-        try:
-            tc = TimedCommand(cmd)
-            tc.run()
-        except RuntimeError, err:
-            logger.error(err)
-=======
         cmd = "%s --verify=\"%s=%s\"" % (tools.full_path("pegasus-integrity"), lfn, fname)
         try:
             tc = TimedCommand(cmd)
@@ -3875,7 +3802,6 @@
         except RuntimeError as err:
             logger.error(err)
             stats.add_integrity_verify(linkage, tc.get_duration(), False)
->>>>>>> 3c8bb2df
             return False
         return True
 
@@ -4228,13 +4154,10 @@
         t = Transfer()
         if 'lfn' in obj:
             t.set_lfn(obj['lfn'])
-<<<<<<< HEAD
-=======
         if 'linkage' in obj:
             t.set_linkage(obj['linkage'])
         if 'verify_symlink_source' in obj:
             t.set_verify_symlink_source(obj['verify_symlink_source'])
->>>>>>> 3c8bb2df
         if 'generate_checksum' in obj:
             t.generate_checksum = obj['generate_checksum']
         if 'verify_checksum_remote' in obj:
