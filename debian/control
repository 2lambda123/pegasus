Source: pegasus
Section: science
Priority: extra
Maintainer: Pegasus Development Team <pegasus-support@isi.edu>
Build-Depends: debhelper (>= 9),
       ant,
       asciidoc,
       docbook-dsssl,
       docbook-utils,
       docbook-xml,
       docbook-xsl,
       fop,
       libpq-dev,
       libssl1.0-dev | libssl-dev,
       openjdk-11-jdk | openjdk-8-jdk,
       perl,
       python,
       python-dev,
       python-openssl,
       python-setuptools,
       python-yaml,
       r-base-dev,
       texlive-latex-base, texlive-fonts-recommended,
       xsltproc,
       zlib1g-dev
Standards-Version: 3.9.4
X-Python-Version: >= 2.7
Homepage: https://pegasus.isi.edu

Package: pegasus
Architecture: any
<<<<<<< HEAD
Depends: openjdk-8-jre | openjdk-8-jre-headless,
  perl, python, python-openssl, python-yaml, ${shlibs:Depends}, ${misc:Depends}, ${python:Depends}
=======
Depends: openjdk-11-jre | openjdk-11-jre-headless | openjdk-8-jre | openjdk-8-jre-headless,
  perl, python, python-openssl, ${shlibs:Depends}, ${misc:Depends}, ${python:Depends}
>>>>>>> 929a0d2e
Recommends: condor
Description: Workflow management system for HTCondor, Grid, and Clouds
 The Pegasus project encompasses a set of technologies the help
 workflow-based applications execute in a number of different
 environments including desktops, campus clusters, grids, and now
 clouds. Scientific workflows allow users to easily express
 multi-step computations, for example retrieve data from a
 database, reformat the data, and run an analysis. Once an
 application is formalized as a workflow the Pegasus Workflow
 Management Service can map it onto available compute resources
 and execute the steps in appropriate order.
<|MERGE_RESOLUTION|>--- conflicted
+++ resolved
@@ -29,13 +29,8 @@
 
 Package: pegasus
 Architecture: any
-<<<<<<< HEAD
-Depends: openjdk-8-jre | openjdk-8-jre-headless,
+Depends: openjdk-11-jre | openjdk-11-jre-headless |openjdk-8-jre | openjdk-8-jre-headless,
   perl, python, python-openssl, python-yaml, ${shlibs:Depends}, ${misc:Depends}, ${python:Depends}
-=======
-Depends: openjdk-11-jre | openjdk-11-jre-headless | openjdk-8-jre | openjdk-8-jre-headless,
-  perl, python, python-openssl, ${shlibs:Depends}, ${misc:Depends}, ${python:Depends}
->>>>>>> 929a0d2e
 Recommends: condor
 Description: Workflow management system for HTCondor, Grid, and Clouds
  The Pegasus project encompasses a set of technologies the help
