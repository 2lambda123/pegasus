--- conflicted
+++ resolved
@@ -18,17 +18,10 @@
     "Flask-Caching>1.8",
     "requests>2.23",
     "sqlalchemy>1.3,<1.4",
-<<<<<<< HEAD
-    "pegasus-wms.api<5.2",
-    "pegasus-wms.dax<5.2",
-    "pegasus-wms.common<5.2",
-    "pegasus-wms.worker<5.2",
-=======
     "pegasus-wms.api",
     "pegasus-wms.dax",
     "pegasus-wms.common",
     "pegasus-wms.worker",
->>>>>>> 590c6881
 ]
 
 #
