--- conflicted
+++ resolved
@@ -81,7 +81,6 @@
             'stampede.wf.map.file' : self.wf_task_file_map,
             'stampede.static.meta.end': self.noop,
             'stampede.task.monitoring': self.noop,
-<<<<<<< HEAD
             #
             # --- Panorama extras begin --------------------------------------------------------------------
             #
@@ -90,8 +89,6 @@
             #
             # --- Panorama extras end --------------------------------------------------------------------
             #
-=======
->>>>>>> 3c8bb2df
         }
 
         # Dicts for caching FK lookups
