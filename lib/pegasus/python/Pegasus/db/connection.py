import imp
import logging
import getpass
import os

from Pegasus.tools import properties
from Pegasus.tools import utils
from sqlalchemy import create_engine, orm, event, exc
from sqlalchemy.engine import Engine
from sqlite3 import Connection as SQLite3Connection
from urlparse import urlparse

from Pegasus import user as users

__all__ = ['connect']

log = logging.getLogger(__name__)

#-------------------------------------------------------------------
# Connection Properties
PROP_CATALOG_ALL_TIMEOUT = "pegasus.catalog.*.timeout"
PROP_CATALOG_ALL_DB_TIMEOUT = "pegasus.catalog.*.db.timeout"
PROP_CATALOG_MASTER_URL = "pegasus.catalog.master.url"
PROP_CATALOG_MASTER_TIMEOUT = "pegasus.catalog.master.timeout"
PROP_CATALOG_MASTER_DB_TIMEOUT = "pegasus.catalog.master.db.timeout"
PROP_CATALOG_REPLICA_DB_URL = "pegasus.catalog.replica.db.url"
PROP_CATALOG_REPLICA_TIMEOUT = "pegasus.catalog.replica.timeout"
PROP_CATALOG_REPLICA_DB_TIMEOUT = "pegasus.catalog.replica.db.timeout"
PROP_CATALOG_WORKFLOW_URL = "pegasus.catalog.workflow.url"
PROP_CATALOG_WORKFLOW_TIMEOUT = "pegasus.catalog.workflow.timeout"
PROP_CATALOG_WORKFLOW_DB_TIMEOUT = "pegasus.catalog.workflow.db.timeout"
PROP_DASHBOARD_OUTPUT = "pegasus.dashboard.output"
PROP_MONITORD_OUTPUT = "pegasus.monitord.output"

CONNECTION_PROPERTIES = [
    PROP_CATALOG_MASTER_URL,
    PROP_CATALOG_REPLICA_DB_URL,
    PROP_CATALOG_WORKFLOW_URL,
    PROP_DASHBOARD_OUTPUT,
    PROP_MONITORD_OUTPUT
]
#-------------------------------------------------------------------

class ConnectionError(Exception):
    pass


class DBType:
    JDBCRC = "JDBCRC"
    MASTER = "MASTER"
    WORKFLOW = "WORKFLOW"


class DBKey:
    TIMEOUT = "timeout"


def connect(dburi, echo=False, schema_check=True, create=False, pegasus_version=None, force=False, props=None,
            db_type=None, connect_args=None, verbose=True):
    """
    Connect to the provided URL database.
    :param dburi:
    :param echo:
    :param schema_check:
    :param create:
    :param pegasus_version:
    :param force:
    :param props:
    :param db_type:
    :param connect_args:
    :param verbose:
    :return:
    """
    dburi = _parse_jdbc_uri(dburi)
    _validate(dburi)

    try:
        log.debug("Connecting to: %s" % dburi)
        # parse connection properties
        connect_args = _parse_props(dburi, props, db_type, connect_args)

        engine = create_engine(dburi, echo=echo, pool_recycle=True, connect_args=connect_args)
        engine.connect()
<<<<<<< HEAD
        log.info("Connected successfully established.")
=======
>>>>>>> ceb5c183

    except exc.OperationalError, e:
        if "mysql" in dburi and "unknown database" in str(e).lower():
            raise ConnectionError("MySQL database should be previously created: %s (%s)" % (e.message, dburi))
        raise ConnectionError("%s (%s)" % (e.message, dburi))
    except Exception, e:
        raise ConnectionError("%s (%s)" % (e.message, dburi))

    Session = orm.sessionmaker(bind=engine, autoflush=False, autocommit=False,
                               expire_on_commit=False)
    db = orm.scoped_session(Session)

    # Database creation
    if create:
        try:
            from Pegasus.db.admin.admin_loader import db_create
            db_create(dburi, engine, db, pegasus_version=pegasus_version, force=force, verbose=verbose)

        except exc.OperationalError, e:
            raise ConnectionError("%s (%s)" % (e.message, dburi))

    if schema_check:
        from Pegasus.db.admin.admin_loader import db_verify
        db_verify(db, pegasus_version=pegasus_version, force=force)

    return db


def connect_by_submitdir(submit_dir, db_type, config_properties=None, echo=False, schema_check=True,
                         create=False, pegasus_version=None, force=False, cl_properties=None):
    """ Connect to the database from submit directory and database type """
    dburi = url_by_submitdir(submit_dir, db_type, config_properties, cl_properties=cl_properties)
    return connect(dburi, echo, schema_check, create=create, pegasus_version=pegasus_version, force=force)

    
def connect_by_properties(config_properties, db_type, cl_properties=None, echo=False, schema_check=True, create=False,
                          pegasus_version=None, force=False, verbose=True):
    """ Connect to the database from properties file and database type """
    props = properties.Properties()
    props.new(config_file=config_properties)
    _merge_properties(props, cl_properties)

    dburi = url_by_properties(config_properties, db_type, props=props)
    return connect(dburi, echo, schema_check, create=create, pegasus_version=pegasus_version, force=force,
                   db_type=db_type, props=props, verbose=verbose)


def url_by_submitdir(submit_dir, db_type, config_properties=None, top_dir=None, cl_properties=None):
    """ Get URL from the submit directory """
    if not submit_dir:
        raise ConnectionError("A submit directory should be provided with the type parameter.")
    if not db_type:
        raise ConnectionError("A type should be provided with the property file.")

    # From the submit dir, we need the wf_uuid
    # Getting values from the submit_dir braindump file
    top_level_wf_params = _parse_top_level_wf_params(submit_dir)

    # Load the top-level braindump now if top_dir is not None
    if top_dir is not None:
        # Getting values from the top_dir braindump file
        top_level_wf_params = _parse_top_level_wf_params(top_dir)

    # Get the location of the properties file from braindump
    top_level_prop_file = None
    
    # Get properties tag from braindump
    if "properties" in top_level_wf_params:
        top_level_prop_file = top_level_wf_params["properties"]
        # Create the full path by using the submit_dir key from braindump
        if "submit_dir" in top_level_wf_params:
            top_level_prop_file = os.path.join(top_level_wf_params["submit_dir"], top_level_prop_file)

    return url_by_properties(config_properties, db_type, submit_dir, top_dir=top_dir,
                             rundir_properties=top_level_prop_file, cl_properties=cl_properties)

    
def url_by_properties(config_properties, db_type, submit_dir=None, top_dir=None, rundir_properties=None,
                      cl_properties=None, props=None):
    """ Get URL from the property file """
    # Validate parameters
    if not db_type:
        raise ConnectionError("A type should be provided with the property file.")

    # Parse, and process properties
    if not props:
        props = properties.Properties()
        props.new(config_file=config_properties, rundir_propfile=rundir_properties)
        _merge_properties(props, cl_properties)

    if db_type.upper() == DBType.JDBCRC:
        dburi = _get_jdbcrc_uri(props)
    elif db_type.upper() == DBType.MASTER:
        dburi = _get_master_uri(props)
    elif db_type.upper() == DBType.WORKFLOW:
        dburi = _get_workflow_uri(props, submit_dir, top_dir)
    else:
        raise ConnectionError("Invalid database type '%s'." % db_type)

    if dburi:
        log.debug("Using database: %s" % dburi)
        return dburi

    raise ConnectionError("Unable to find a database URI to connect.")


def get_wf_uuid(submit_dir):
    # From the submit dir, we need the wf_uuid
    # Getting values from the submit_dir braindump file
    top_level_wf_params = utils.slurp_braindb(submit_dir)
    
    # Return if we cannot parse the braindump.txt file
    if not top_level_wf_params:
        log.error("Unable to process braindump.txt in %s" % (submit_dir))
        return None
    
    # Get wf_uuid for this workflow
    wf_uuid = None
    if (top_level_wf_params.has_key('wf_uuid')):
        wf_uuid = top_level_wf_params['wf_uuid']
    else:
        log.error("workflow id cannot be found in the braindump.txt ")
        return None
    
    return wf_uuid
    

def connect_to_master_db(user=None):
    "Connect to 'user's master database"

    if user is None:
        user = getpass.getuser()

    u = users.get_user_by_username(user)

    dburi = u.get_master_db_url()

    return connect(dburi)


#-------------------------------------------------------------------

# This turns on foreign keys for SQLite3 connections
@event.listens_for(Engine, "connect")
def _set_sqlite_pragma(conn, record):
    if isinstance(conn, SQLite3Connection):
        log.trace("Turning on foreign keys")
        cursor = conn.cursor()
        cursor.execute("PRAGMA foreign_keys=ON;")
        cursor.close()


def _merge_properties(props, cl_properties):
    if cl_properties:
        for property in cl_properties:
            if "=" not in property:
                raise ConnectionError("Malformed property: %s" % property)
            key,value = property.split("=")
            props.property(key, val=value)


def _get_jdbcrc_uri(props=None):
    """ Get JDBCRC URI from properties """
    if props:
        replica_catalog = props.property('pegasus.catalog.replica')
        if not replica_catalog:
            raise ConnectionError("'pegasus.catalog.replica' property not set.")
        
        if replica_catalog.upper() != DBType.JDBCRC:
            return None

        rc_info = {
            "driver" : props.property('pegasus.catalog.replica.db.driver'),
            "url" : props.property(PROP_CATALOG_REPLICA_DB_URL),
            "user" : props.property('pegasus.catalog.replica.db.user'),
            "password" : props.property('pegasus.catalog.replica.db.password'),
        }

        url = rc_info["url"]
        if not url:
            raise ConnectionError("'%s' property not set." % PROP_CATALOG_REPLICA_DB_URL)
        url = _parse_jdbc_uri(url)
        o = urlparse(url)
        host = o.netloc
        database = o.path.replace("/", "")

        driver = rc_info["driver"]
        if not driver:
            raise ConnectionError("'pegasus.catalog.replica.db.driver' property not set.")
        
        if driver.lower() == "mysql":
            return "mysql://" + rc_info["user"] + ":" + rc_info["password"] + "@" + host + "/" + database

        if driver.lower() == "sqlite":
            if "sqlite:" in url:
                return url
            connString = os.path.join(host, "workflow.db")
            return "sqlite:///" + connString

        if driver.lower() == "postgresql":
            return "postgresql://" + rc_info["user"] + ":" + rc_info["password"] + "@" + host + "/" + database

        log.debug("Invalid JDBCRC driver: %s" % rc_info["driver"])
    return None
    
    
def _get_master_uri(props=None):
    """ Get MASTER URI """
    if props:
        dburi = props.property(PROP_CATALOG_MASTER_URL)
        if dburi:
            return dburi
        dburi = props.property(PROP_DASHBOARD_OUTPUT)
        if dburi:
            return dburi

    homedir = os.getenv("HOME", None)
    if homedir == None:
        raise ConnectionError("Environment variable HOME not defined, set %s property to point to the Dashboard database." % PROP_DASHBOARD_OUTPUT)
    
    dir = os.path.join( homedir, ".pegasus" );
    
    # check for writability and create directory if required
    if not os.path.isdir(dir):
        try:
            os.mkdir(dir)
        except OSError:
            raise ConnectionError("Unable to create directory: %s" % dir)
    elif not os.access(dir, os.W_OK):
        log.warning("Unable to write to directory: %s" % dir)
        return None
    
    #directory exists, touch the file and set permissions
    filename =  os.path.join(dir, "workflow.db")
    if not os.access(filename, os.F_OK):
        try:
            # touch the file
            open(filename, 'w').close()
            os.chmod(filename, 0600)
        except Exception, e:
            log.warning("unable to initialize MASTER db %s." % filename)
            log.exception(e)
            return None
    elif not os.access( filename, os.W_OK ):
        log.warning("No read access for file: %s" % filename)
        return None

    return "sqlite:///" + filename
    
    
def _get_workflow_uri(props=None, submit_dir=None, top_dir=None):
    """ Get WORKFLOW URI """
    if props:
        dburi = props.property(PROP_CATALOG_WORKFLOW_URL)
        if dburi:
            return dburi
        dburi = props.property(PROP_MONITORD_OUTPUT)
        if dburi:
            return dburi

    top_level_wf_params = None
    if submit_dir:
        # From the submit dir, we need the wf_uuid
        # Getting values from the submit_dir braindump file
        top_level_wf_params = _parse_top_level_wf_params(submit_dir)

    if top_dir:
        # Getting values from the top_dir braindump file
        top_level_wf_params = _parse_top_level_wf_params(top_dir)

    if not top_level_wf_params:
        return None

    # The default case is a .stampede.db file with the dag name as base
    dag_file_name = ""
    if top_level_wf_params.has_key('dag'):
        dag_file_name = top_level_wf_params['dag']
    else:
        raise ConnectionError("DAG file name cannot be found in the braindump.txt.")

    # Create the sqllite db url
    dag_file_name = os.path.basename(dag_file_name)
    output_db_file = os.path.join(top_level_wf_params["submit_dir"], dag_file_name[:dag_file_name.find(".dag")] + ".stampede.db")
    dburi = "sqlite:///" + output_db_file
    return dburi


def _parse_jdbc_uri(dburi):
    if dburi:
        if dburi.startswith("jdbc:"):
            dburi = dburi.replace("jdbc:", "")
            if dburi.startswith("sqlite:"):
                dburi = dburi.replace("sqlite:", "sqlite:///")
    return dburi


def _validate(dburi):
    try:
        if dburi:
            if dburi.startswith("postgresql:"):
                imp.find_module('psycopg2')
            if dburi.startswith("mysql:"):
                imp.find_module('MySQLdb')
            
    except ImportError, e:
        raise ConnectionError("Missing Python module: %s (%s)" % (e.message, dburi))


def _parse_props(dburi, props, db_type=None, connect_args=None):
    """

    :param db:
    :param props:
    :param db_type:
    :return:
    """
    if not connect_args:
        connect_args = {}

    if props and dburi.lower().startswith("sqlite") and db_type:
        if not DBKey.TIMEOUT in connect_args:
            try:
                timeout = None
                if db_type == DBType.MASTER:
                    timeout = _get_timeout_property(props, PROP_CATALOG_MASTER_TIMEOUT, PROP_CATALOG_MASTER_DB_TIMEOUT)
                elif db_type == DBType.WORKFLOW:
                    timeout = _get_timeout_property(props, PROP_CATALOG_WORKFLOW_TIMEOUT, PROP_CATALOG_WORKFLOW_DB_TIMEOUT)
                elif db_type == DBType.JDBCRC:
                    timeout = _get_timeout_property(props, PROP_CATALOG_REPLICA_TIMEOUT, PROP_CATALOG_REPLICA_DB_TIMEOUT)
                if not timeout:
                    timeout = _get_timeout_property(props, PROP_CATALOG_ALL_TIMEOUT, PROP_CATALOG_ALL_DB_TIMEOUT)

                if timeout:
                    connect_args[DBKey.TIMEOUT] = timeout

            except ValueError, e:
                raise ConnectionError("Timeout properties should be set in seconds: %s (%s)" % (e.message, dburi))

    return connect_args


def _get_timeout_property(props, prop_name1, prop_name2):
    """
    
    :param props:
    :param prop_name1:
    :param prop_name2:
    :return:
    """
    if props.property(prop_name1):
        return int(props.property(prop_name1))

    elif props.property(prop_name2):
        return int(props.property(prop_name2))

    return None


def _parse_top_level_wf_params(dir):
    """
    Parse the top level workflow parameters.
    :param dir: path of the directory
    :return: top level workflow parameters
    """
    top_level_wf_params = utils.slurp_braindb(dir)

    # Return if we cannot parse the braindump.txt file
    if not top_level_wf_params:
        raise ConnectionError("File 'braindump.txt' not found in %s" % (dir))

    return top_level_wf_params<|MERGE_RESOLUTION|>--- conflicted
+++ resolved
@@ -81,10 +81,6 @@
 
         engine = create_engine(dburi, echo=echo, pool_recycle=True, connect_args=connect_args)
         engine.connect()
-<<<<<<< HEAD
-        log.info("Connected successfully established.")
-=======
->>>>>>> ceb5c183
 
     except exc.OperationalError, e:
         if "mysql" in dburi and "unknown database" in str(e).lower():
