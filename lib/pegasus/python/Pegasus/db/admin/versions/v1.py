__author__ = "Rafael Ferreira da Silva"

DB_VERSION = 1

import logging

from Pegasus.db.admin.admin_loader import *
from Pegasus.db.admin.versions.base_version import *
from sqlalchemy.exc import *

log = logging.getLogger(__name__)


class Version(BaseVersion):
    def __init__(self, connection):
        super(Version, self).__init__(connection)

    def update(self, force=False):
        log.info("Updating to version %s" % DB_VERSION)
        try:
            self.db.execute("SELECT site FROM rc_lfn LIMIT 0,1")
            return
        except (OperationalError, ProgrammingError):
            pass
        except Exception as e:
            self.db.rollback()
            raise DBAdminError(e)

        try:
            log.debug("  Updating database schema...")
            log.debug("    Creating new table...")
            self.db.execute("CREATE TABLE rc_lfn_new ( LIKE rc_lfn )")
            self.db.execute(
                "ALTER TABLE rc_lfn_new ADD COLUMN site VARCHAR(245)"
            )
            log.debug("    Removing index...")
            self.db.execute("ALTER TABLE rc_lfn_new DROP INDEX sk_rc_lfn")
            log.debug("    Adding new constraint...")
            self.db.execute(
                "ALTER TABLE rc_lfn_new ADD CONSTRAINT sk_rc_lfn UNIQUE(lfn,pfn,site)"
            )
            log.debug("    Copying data...")
<<<<<<< HEAD
            self.db.execute("INSERT INTO rc_lfn_new(id, lfn, pfn) SELECT * FROM rc_lfn")
            log.debug("    Renaming table...")
            self.db.execute("RENAME TABLE rc_lfn TO rc_lfn_old, rc_lfn_new TO rc_lfn")
=======
            self.db.execute(
                "INSERT INTO rc_lfn_new(id, lfn, pfn) SELECT * FROM rc_lfn"
            )

            log.debug("    Renaming table...")
            if self.db.get_bind().driver == "mysqldb":
                self.db.execute(
                    "RENAME TABLE rc_lfn TO rc_lfn_old, rc_lfn_new TO rc_lfn"
                )
            else:
                self.db.execute("ALTER TABLE rc_lfn RENAME TO rc_lfn_old")
                self.db.execute("ALTER TABLE rc_lfn_new RENAME TO rc_lfn")

>>>>>>> 848c7a86
            log.debug("    Droping old table...")
            self.db.execute("ALTER TABLE rc_attr DROP FOREIGN KEY fk_rc_attr")
            self.db.execute("DROP TABLE rc_lfn_old")
            log.debug("  Data schema successfully updated.")

            log.debug("  Migrating attribute data...")
            self.db.execute(
                "UPDATE rc_lfn l INNER JOIN rc_attr a ON (l.id=a.id AND a.name='pool') SET l.site=a.value"
            )
            log.debug("  Migration successfully completed.")

            log.debug("  Cleaning the database...")
            self.db.execute("DELETE FROM rc_attr WHERE name='pool'")
            log.debug("  Database successfully cleaned.")

            log.debug("  Adding new foreign constraint")
            self.db.execute(
                "ALTER TABLE rc_attr ADD CONSTRAINT fk_rc_attr FOREIGN KEY (id) REFERENCES rc_lfn(id)"
            )
            log.debug("  Foreign constraint successfully added.")

            log.debug("  Validating the update process...")
            data = self.db.execute(
                "SELECT COUNT(id) FROM rc_attr WHERE name='pool'"
            ).first()
            if data is not None:
                if data[0] > 0:
                    self.db.rollback()
                    raise DBAdminError(
                        "attribute pool failed to be removed. There are still %d entries."
                        % data[0]
                    )

            updated = self.db.execute(
                "SELECT COUNT(id) FROM rc_lfn WHERE site IS NOT NULL"
            ).first()
            log.debug("  Updated %d entries in the database." % updated)
            self.db.commit()

        except (OperationalError, ProgrammingError):
            pass
        except Exception as e:
            self.db.rollback()
            raise DBAdminError(e)

    def downgrade(self, force=False):
        try:
            data = self.db.execute(
                "SELECT COUNT(id) AS c FROM rc_Lfn GROUP BY lfn, pfn ORDER BY c DESC LIMIT 1"
            ).first()
            if data is not None:
                count = int(data[0])
                if count > 1 and not force:
                    raise DBAdminError(
                        "A possible data loss was detected: use '--force' to ignore this message."
                    )

            log.debug("  Updating database schema...")
            log.debug("    Creating new table...")
            self.db.execute("CREATE TABLE rc_lfn_new ( LIKE rc_lfn )")
            self.db.execute("ALTER TABLE rc_lfn_new DROP INDEX sk_rc_lfn")
            self.db.execute("ALTER TABLE rc_lfn_new DROP COLUMN site")
            log.debug("    Adding new constraint...")
            self.db.execute(
                "ALTER TABLE rc_lfn_new ADD CONSTRAINT sk_rc_lfn UNIQUE(lfn,pfn)"
            )
            log.debug("    Copying data...")
            self.db.execute(
                "INSERT INTO rc_lfn_new(id, lfn, pfn) SELECT MAX(id), lfn, pfn FROM rc_lfn GROUP BY lfn, pfn"
            )
            self.db.execute(
                "INSERT INTO rc_attr(id, name, value) SELECT n.id, 'pool', site FROM rc_lfn o INNER JOIN rc_lfn_new n ON (n.id = o.id)"
            )
            self.db.execute(
                "DELETE FROM rc_attr WHERE NOT EXISTS (SELECT id FROM rc_lfn_new WHERE rc_lfn_new.id = rc_attr.id)"
            )
            log.debug("    Renaming table...")
            self.db.execute(
                "RENAME TABLE rc_lfn TO rc_lfn_old, rc_lfn_new TO rc_lfn"
            )
            log.debug("    Droping old table...")
            self.db.execute("ALTER TABLE rc_attr DROP FOREIGN KEY fk_rc_attr")
            self.db.execute("DROP TABLE rc_lfn_old")
            self.db.execute(
                "ALTER TABLE rc_attr ADD CONSTRAINT fk_rc_attr FOREIGN KEY (id) REFERENCES rc_lfn(id)"
            )
            log.debug("  Data schema successfully updated.")
            self.db.commit()
        except OperationalError:
            pass
        except Exception as e:
            self.db.rollback()
            raise DBAdminError(e)<|MERGE_RESOLUTION|>--- conflicted
+++ resolved
@@ -40,11 +40,6 @@
                 "ALTER TABLE rc_lfn_new ADD CONSTRAINT sk_rc_lfn UNIQUE(lfn,pfn,site)"
             )
             log.debug("    Copying data...")
-<<<<<<< HEAD
-            self.db.execute("INSERT INTO rc_lfn_new(id, lfn, pfn) SELECT * FROM rc_lfn")
-            log.debug("    Renaming table...")
-            self.db.execute("RENAME TABLE rc_lfn TO rc_lfn_old, rc_lfn_new TO rc_lfn")
-=======
             self.db.execute(
                 "INSERT INTO rc_lfn_new(id, lfn, pfn) SELECT * FROM rc_lfn"
             )
@@ -58,7 +53,6 @@
                 self.db.execute("ALTER TABLE rc_lfn RENAME TO rc_lfn_old")
                 self.db.execute("ALTER TABLE rc_lfn_new RENAME TO rc_lfn")
 
->>>>>>> 848c7a86
             log.debug("    Droping old table...")
             self.db.execute("ALTER TABLE rc_attr DROP FOREIGN KEY fk_rc_attr")
             self.db.execute("DROP TABLE rc_lfn_old")
