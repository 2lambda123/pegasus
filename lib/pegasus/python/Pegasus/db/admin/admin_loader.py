--- conflicted
+++ resolved
@@ -13,18 +13,16 @@
 #-------------------------------------------------------------------
 # DB Admin configuration
 #-------------------------------------------------------------------
-CURRENT_DB_VERSION = 6
+CURRENT_DB_VERSION = 5
+DB_MIN_VERSION = 4
 
 COMPATIBILITY = {
     '4.3.0': 1, '4.3.1': 1, '4.3.2': 1,
     '4.4.0': 2, '4.4.1': 2, '4.4.2': 2,
-<<<<<<< HEAD
     '4.5.0': 4, '4.5.1': 4, '4.5.2': 4,
-    '4.6.0': 4, '4.6.0panorama': 6,
-=======
-    '4.5.0': 4, '4.5.1': 4, '4.5.2': 4, '4.5.3': 4,
-    '4.6.0': 5
->>>>>>> d37a5ba8
+    '4.6.0': 5, 
+    
+    '4.6.0panorama': 4.2
 }
 #-------------------------------------------------------------------
 
@@ -82,10 +80,7 @@
 
 def db_current_version(db, parse=False, force=False):
     """ Get the current version of the database."""
-<<<<<<< HEAD
-    _verify_tables(db)
-=======
->>>>>>> d37a5ba8
+    # _verify_tables(db)
     current_version = None
 
     try:
@@ -122,42 +117,6 @@
         raise DBAdminError("Your database is NOT compatible with version %s" % get_compatible_version(version))
 
 
-<<<<<<< HEAD
-# def db_downgrade(db, pegasus_version=None, force=False):
-#     """ Downgrade the database. """
-#     _verify_tables(db)
-#
-#     current_version = db_current_version(db, force=force)
-#     if pegasus_version:
-#         version = parse_pegasus_version(pegasus_version)
-#     else:
-#         version = current_version - 1
-#
-#     if current_version == version:
-#         log.debug("Your database is already downgraded.")
-#         return
-#
-#     if version == 0:
-#         print "Your database is already downgraded to the minimum version."
-#         return
-#
-#     previous_version = 'Z'
-#     for ver in COMPATIBILITY:
-#         if COMPATIBILITY[ver] <= version and ver < previous_version:
-#             version = COMPATIBILITY[ver]
-#             previous_version = ver
-#             break
-#
-#     if current_version < version:
-#         raise DBAdminError("Unable to run downgrade. Current database version is older than specified version '%s'." % (pegasus_version))
-#
-#     _backup_db(db)
-#     for i in range(current_version, version, -1):
-#         k = get_class(i, db)
-#         k.downgrade(force)
-#         _update_version(db, i - 1)
-#     print "Your database was successfully downgraded."
-=======
 def db_downgrade(db, pegasus_version=None, force=False):
     """ Downgrade the database. """
     if not check_table_exists(db, db_version):
@@ -211,7 +170,6 @@
             break
 
     print "Your database was successfully downgraded."
->>>>>>> d37a5ba8
 
 
 def parse_pegasus_version(pegasus_version=None):
