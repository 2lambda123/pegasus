from __future__ import print_function
__author__ = "Rafael Ferreira da Silva"

import logging
import sys

from Pegasus.command import LoggingCommand, CompoundCommand
from Pegasus.db import connection
from Pegasus.db.admin.admin_loader import *
from Pegasus.db.admin.versions import *

log = logging.getLogger(__name__)


# ------------------------------------------------------
class CreateCommand(LoggingCommand):
    description = "Create Pegasus database."
    usage = "Usage: %prog create [options] [DATABASE_URL]"

    def __init__(self):
        LoggingCommand.__init__(self)
        _add_common_options(self)

    def run(self):
        # _set_log_level(self.options.debug)

        dburi = None
        if len(self.args) > 0:
            dburi = self.args[0]

        try:
            _validate_conf_type_options(
                dburi, self.options.properties, self.options.config_properties,
                self.options.submit_dir, self.options.db_type
            )
            db = _get_connection(
                dburi,
                self.options.properties,
                self.options.config_properties,
                self.options.submit_dir,
                self.options.db_type,
                create=True,
                force=self.options.force
            )
            version = db_current_version(db, parse=True)
            _print_version(version)
            db.close()

        except (DBAdminError, connection.ConnectionError) as e:
            log.error(e)
            exit(1)


# ------------------------------------------------------
class UpdateCommand(LoggingCommand):
    description = "Update the database to the latest or a given version."
    usage = "Usage: %prog update [options] [DATABASE_URL]"

    def __init__(self):
        LoggingCommand.__init__(self)
        _add_common_options(self)
        self.parser.add_option(
            "-V",
            "--version",
            action="store",
            type="string",
            dest="pegasus_version",
            default=None,
            help="Pegasus version"
        )
        self.parser.add_option(
            "-a",
            "--all",
            action="store_true",
            dest="all",
            default=False,
            help="Update all databases of completed workflows in MASTER."
        )

    def run(self):
        _set_log_level(self.options.debug)

        dburi = None
        if len(self.args) > 0:
            dburi = self.args[0]

        try:
            _validate_conf_type_options(
                dburi, self.options.properties, self.options.config_properties,
                self.options.submit_dir, self.options.db_type
            )
            db = _get_connection(
                dburi,
                self.options.properties,
                self.options.config_properties,
                self.options.submit_dir,
                self.options.db_type,
                pegasus_version=self.options.pegasus_version,
                create=True,
                force=self.options.force
            )
            version = db_current_version(db, parse=True)
            _print_version(version)

            if self.options.all:
                all_workflows_db(
                    db,
                    pegasus_version=self.options.pegasus_version,
                    force=self.options.force
                )

            db.close()

        except (DBAdminError, connection.ConnectionError) as e:
            log.error(e)
            exit(1)


# ------------------------------------------------------
class DowngradeCommand(LoggingCommand):
    description = "Downgrade the database version."
    usage = "Usage: %prog downgrade [options] [DATABASE_URL]"

    def __init__(self):
        LoggingCommand.__init__(self)
        _add_common_options(self)
        self.parser.add_option(
            "-V",
            "--version",
            action="store",
            type="string",
            dest="pegasus_version",
            default=None,
            help="Pegasus version."
        )
        self.parser.add_option(
            "-a",
            "--all",
            action="store_true",
            dest="all",
            default=False,
            help="Downgrade all databases of completed workflows in MASTER."
        )

    def run(self):
        _set_log_level(self.options.debug)

        dburi = None
        if len(self.args) > 0:
            dburi = self.args[0]

        try:
            _validate_conf_type_options(
                dburi, self.options.properties, self.options.config_properties,
                self.options.submit_dir, self.options.db_type
            )
            db = _get_connection(
                dburi,
                self.options.properties,
                self.options.config_properties,
                self.options.submit_dir,
                self.options.db_type,
                pegasus_version=self.options.pegasus_version,
                create=False,
                schema_check=False,
                force=self.options.force
            )
            db_downgrade(db, self.options.pegasus_version, self.options.force)
            version = db_current_version(db, parse=True)
            _print_version(version)

            if self.options.all:
                all_workflows_db(
                    db,
                    update=False,
                    pegasus_version=self.options.pegasus_version,
                    schema_check=False,
                    force=self.options.force
                )

            db.close()

        except (DBAdminError, connection.ConnectionError) as e:
            log.error(e)
            exit(1)


# ------------------------------------------------------
class CheckCommand(LoggingCommand):
    description = "Verify if the database is updated to the latest or a given version."
    usage = "Usage: %prog check [options] [DATABASE_URL]"

    def __init__(self):
        LoggingCommand.__init__(self)
        _add_common_options(self)
        self.parser.add_option(
            "-V",
            "--version",
            action="store",
            type="string",
            dest="pegasus_version",
            default=None,
            help="Pegasus version"
        )
        self.parser.add_option(
            "-e",
            "--version-value",
            action="store_false",
            dest="version_value",
            default=True,
            help="Show actual version values"
        )

    def run(self):
        _set_log_level(self.options.debug)

        dburi = None
        if len(self.args) > 0:
            dburi = self.args[0]

        try:
            _validate_conf_type_options(
                dburi, self.options.properties, self.options.config_properties,
                self.options.submit_dir, self.options.db_type
            )
            db = _get_connection(
                dburi,
                self.options.properties,
                self.options.config_properties,
                self.options.submit_dir,
                self.options.db_type,
                pegasus_version=self.options.pegasus_version,
                force=self.options.force
            )
            db_verify(db, self.options.pegasus_version)

            version = parse_pegasus_version(self.options.pegasus_version)
            current_version = db_current_version(
                db, self.options.version_value
            )
            _print_version(current_version)
            db.close()

        except (DBAdminError, connection.ConnectionError) as e:
            log.error(e)
            exit(1)


# ------------------------------------------------------
class VersionCommand(LoggingCommand):
    description = "Print the current version of the database."
    usage = "Usage: %prog version [options] [DATABASE_URL]"

    def __init__(self):
        LoggingCommand.__init__(self)
        _add_common_options(self)
        self.parser.add_option(
            "-e",
            "--version-value",
            action="store_false",
            dest="version_value",
            default=True,
            help="Show actual version values."
        )

    def run(self):
        _set_log_level(self.options.debug)

        dburi = None
        if len(self.args) > 0:
            dburi = self.args[0]

        try:
            _validate_conf_type_options(
                dburi, self.options.properties, self.options.config_properties,
                self.options.submit_dir, self.options.db_type
            )
            db = _get_connection(
                dburi,
                self.options.properties,
                self.options.config_properties,
                self.options.submit_dir,
                self.options.db_type,
                schema_check=False,
                force=self.options.force
            )
            version = db_current_version(db, self.options.version_value)
            _print_version(version)
            db.close()

        except (DBAdminError, connection.ConnectionError) as e:
            log.error(e)
            exit(1)


# ------------------------------------------------------
def _print_version(data):
    if data:
        print("Your database is compatible with Pegasus version: %s" % data)


def _set_log_level(debug):
    if debug:
        logging.getLogger().setLevel(logging.DEBUG)


def _validate_conf_type_options(
    dburi, properties, config_properties, submit_dir, db_type
):
    """ Validate DB type parameter
    :param dburi: database URI
    :param config_properties: Pegasus configuration properties file
    :param submit_dir: workflow submit directory
    :param db_type: database type (workflow, master, or jdbcrc)
    """
    if dburi:
        # command-line URI has the highest priority
        return

    if (config_properties or submit_dir) and not db_type:
        log.error(
            "A type should be provided with the property file/submit directory."
        )
        exit(1)

    if (
        not config_properties and not submit_dir
        and not _has_connection_properties(properties)
    ) and db_type:
        log.error(
            "A property file/submit directory should be provided with the type option."
        )
        exit(1)


def _add_common_options(object):
    """ Add command line common options """
    object.parser.add_option(
        "-c",
        "--conf",
        action="store",
        type="string",
        dest="config_properties",
        default=None,
        help=
        "Specify properties file. This overrides all other property files. Should be used with '-t'"
    )
    object.parser.add_option(
        "-s",
        "--submitdir",
        action="store",
        type="string",
        dest="submit_dir",
        default=None,
        help="Specify submit directory. Should be used with '-t'"
    )
    object.parser.add_option(
        "-t",
        "--type",
        action="store",
        type="string",
        dest="db_type",
        default=None,
        help=
        "Type of the database (JDBCRC, MASTER, or WORKFLOW). Should be used with '-c' or '-s'"
    )
    object.parser.add_option(
        "-D",
        "",
        action="append",
        type="string",
        dest="properties",
        default=[],
        help=
        "Commandline overwrite for properties. Must be in the 'prop=val' format"
    )
    object.parser.add_option(
        "-d",
        "--debug",
        action="store_true",
        dest="debug",
        default=None,
        help="Enable debugging"
    )
    object.parser.add_option(
        "-f",
        "--force",
        action="store_true",
        dest="force",
        default=None,
        help="Ignore conflicts or data loss."
    )


def _get_connection(
    dburi=None,
    cl_properties=None,
    config_properties=None,
    submit_dir=None,
    db_type=None,
    pegasus_version=None,
    schema_check=True,
    create=False,
    force=False
):
    """ Get connection to the database based on the parameters"""
    if dburi:
        return connection.connect(
            dburi,
            pegasus_version=pegasus_version,
            schema_check=schema_check,
            create=create,
            force=force,
            db_type=db_type
        )
    elif submit_dir:
        return connection.connect_by_submitdir(
            submit_dir,
            db_type,
            config_properties,
            pegasus_version=pegasus_version,
            schema_check=schema_check,
            create=create,
            force=force,
            cl_properties=cl_properties
        )

    elif config_properties or _has_connection_properties(cl_properties):
        return connection.connect_by_properties(
            config_properties,
            db_type,
            cl_properties=cl_properties,
            pegasus_version=pegasus_version,
            schema_check=schema_check,
            create=create,
            force=force
        )

    if not db_type:
        dburi = connection._get_master_uri()
        return connection.connect(
            dburi,
            pegasus_version=pegasus_version,
            schema_check=schema_check,
            create=create,
            force=force,
            db_type=db_type
        )
    return None


def _has_connection_properties(cl_properties):
    """
    Verify if provided command-line properties contains connection properties.
    :param properties: command-line properties
    """
    for property in cl_properties:
        key = property.split("=")[0]
        if key in connection.CONNECTION_PROPERTIES:
            return True
    return False


# ------------------------------------------------------
class DBAdminCommand(CompoundCommand):
    commands = [
<<<<<<< HEAD
        ("create", CreateCommand),
#        ('downgrade', DowngradeCommand),
        ('update', UpdateCommand),
        ('check', CheckCommand),
        ('version', VersionCommand)
=======
        ("create", CreateCommand), ('downgrade', DowngradeCommand),
        ('update', UpdateCommand), ('check',
                                    CheckCommand), ('version', VersionCommand)
>>>>>>> 848c7a86
    ]
    aliases = {
        "c": "create",
#        "d": "downgrade",
        "u": "update",
        "k": "check",
        "v": "version"
    }
    epilog = \
        """The pegasus-db-admin tool should always be followed by a COMMAND listed
        below. To see the available options for each command, please use the -h option
        after the command. For example: pegasus-db-admin update -h"""


def main():
    "The entry point for pegasus-db-admin"
    DBAdminCommand().main()<|MERGE_RESOLUTION|>--- conflicted
+++ resolved
@@ -464,21 +464,15 @@
 # ------------------------------------------------------
 class DBAdminCommand(CompoundCommand):
     commands = [
-<<<<<<< HEAD
         ("create", CreateCommand),
-#        ('downgrade', DowngradeCommand),
+        ('downgrade', DowngradeCommand),
         ('update', UpdateCommand),
         ('check', CheckCommand),
         ('version', VersionCommand)
-=======
-        ("create", CreateCommand), ('downgrade', DowngradeCommand),
-        ('update', UpdateCommand), ('check',
-                                    CheckCommand), ('version', VersionCommand)
->>>>>>> 848c7a86
     ]
     aliases = {
         "c": "create",
-#        "d": "downgrade",
+        "d": "downgrade",
         "u": "update",
         "k": "check",
         "v": "version"
