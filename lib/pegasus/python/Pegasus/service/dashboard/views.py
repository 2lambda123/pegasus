--- conflicted
+++ resolved
@@ -343,7 +343,6 @@
     if not job:
         return 'Bad Request', 400
 
-<<<<<<< HEAD
     if job_metrics:
         job_metrics.kickstart_pid = filters.format_num(job_metrics.kickstart_pid)
         job_metrics.ts = filters.format_ts(job_metrics.ts)
@@ -450,23 +449,6 @@
 
 
 @dashboard_routes.route('/u/<username>/r/<root_wf_id>/w/<wf_id>/j/<job_id>/ji/<job_instance_id>/stdout', methods=['GET'])
-=======
-    return render_template(
-        'workflow/job/job_details.html',
-        root_wf_id=root_wf_id,
-        wf_id=wf_id,
-        job_id=job_id,
-        job=job,
-        job_instances=job_instances,
-        job_states=job_states
-    )
-
-
-@dashboard_routes.route(
-    '/u/<username>/r/<root_wf_id>/w/<wf_id>/j/<job_id>/ji/<job_instance_id>/stdout',
-    methods=['GET']
-)
->>>>>>> 3c8bb2df
 def stdout(username, root_wf_id, wf_id, job_id, job_instance_id):
     """
     Get stdout contents for a specific job instance.
@@ -734,8 +716,6 @@
 
 
 @dashboard_routes.route(
-<<<<<<< HEAD
-=======
     '/u/<username>/r/<root_wf_id>/w/<wf_id>/statistics/integrity', methods=['GET']
 )
 def integrity_stats(username, root_wf_id, wf_id):
@@ -744,7 +724,6 @@
 
 
 @dashboard_routes.route(
->>>>>>> 3c8bb2df
     '/u/<username>/r/<root_wf_id>/w/<wf_id>/statistics/time', methods=['GET']
 )
 def time_stats(username, root_wf_id, wf_id):
@@ -753,7 +732,6 @@
     return '{}'
 
 
-<<<<<<< HEAD
 @dashboard_routes.route('/u/<username>/r/<root_wf_id>/w/<wf_id>/anomalies', methods=['GET'])
 def workflow_anomalies(username, root_wf_id, wf_id):
     dashboard = Dashboard(g.master_db_url, root_wf_id, wf_id)
@@ -763,11 +741,6 @@
 
 
 @dashboard_routes.route('/u/<username>/r/<root_wf_id>/w/<wf_id>/browser', methods=['GET'])
-=======
-@dashboard_routes.route(
-    '/u/<username>/r/<root_wf_id>/w/<wf_id>/browser', methods=['GET']
-)
->>>>>>> 3c8bb2df
 def file_browser(username, root_wf_id, wf_id):
     try:
         dashboard = Dashboard(g.master_db_url, root_wf_id, wf_id=wf_id)
