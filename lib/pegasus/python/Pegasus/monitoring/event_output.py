"""
Functions for output pegasus-monitord events to various destinations.
"""

##
#  Copyright 2007-2011 University Of Southern California
#
#  Licensed under the Apache License, Version 2.0 (the "License");
#  you may not use this file except in compliance with the License.
#  You may obtain a copy of the License at
#
#  http://www.apache.org/licenses/LICENSE-2.0
#
#  Unless required by applicable law or agreed to in writing,
#  software distributed under the License is distributed on an "AS IS" BASIS,
#  WITHOUT WARRANTIES OR CONDITIONS OF ANY KIND, either express or implied.
#  See the License for the specific language governing permissions and
#  limitations under the License.
##

import socket
import logging
import urlparse
import traceback
import json
<<<<<<< HEAD
import ssl
=======
import re
>>>>>>> 3c8bb2df

from Pegasus.tools import utils
from Pegasus.tools import properties
from Pegasus.netlogger import nlapi
from Pegasus.db.workflow_loader import WorkflowLoader
from Pegasus.db.dashboard_loader import DashboardLoader
from Pegasus.db import expunge
from Pegasus.db import connection

log = logging.getLogger(__name__)

# Optional imports, only generate 'warnings' if they fail
bson = None
try:
    import bson
except:
    log.info("cannot import BSON library, 'bson'")

amqp = None
try:
    import pika as amqp
except:
    log.info("cannot import AMQP library")

# Event name-spaces
STAMPEDE_NS = "stampede."
DASHBOARD_NS = "dashboard."



def purge_wf_uuid_from_database(rundir, output_db):
    """
    This function purges a workflow id from the output database.
    """
    # PM-652 do nothing for sqlite
    # DB is already rotated in pegasus-monitord
    if output_db.lower().startswith('sqlite'):
        return

    # Parse the braindump file
    wfparams = utils.slurp_braindb(rundir)

    wf_uuid = wfparams.get("wf_uuid", None)
    if "wf_uuid" is None:
        return

    expunge.delete_workflow(output_db, wf_uuid)

def purge_wf_uuid_from_dashboard_database(rundir, output_db):
    """
    This function purges a workflow id from the output database.
    """

    # Parse the braindump file
    wfparams = utils.slurp_braindb(rundir)

    wf_uuid = wfparams.get("wf_uuid", None)
    if "wf_uuid" is None:
        return

    expunge.delete_dashboard_workflow(output_db, wf_uuid)

class OutputURL:
    """
    Break output URL into named parts for easier handling.
    """
    def __init__(self, url):

        # Fix for Python 2.5 and earlier 2.6, as their urlparse module
        # does not handle these schemes correctly (netloc empty and
        # everything after the scheme in path)
        if (url.startswith("amqp:")
            or url.startswith("mysql:")
            or url.startswith("x-tcp:")
            or url.startswith("sqlite:")):
            self.scheme, rest_url = url.split(":", 1)
            url = "http:" + rest_url

            http_scheme, self.netloc, self.path, self.params, query, frag = urlparse.urlparse(url)
        else:
            # No need to change anything
            self.scheme, self.netloc, self.path, self.params, query, frag = urlparse.urlparse(url)

        host_port = ''
        user_pass = ''

        if '@' in self.netloc:
            user_pass, host_port = self.netloc.split('@', 1)
        else:
            host_port = self.netloc
        if ':' in host_port:
            self.host, portstr = host_port.split(':', 1)
            self.port = int(portstr)
        else:
            self.host = self.netloc
            self.port = None

        if ':' in user_pass:
            self.user, self.password = user_pass.split( ':', 1 )

class EventSink(object):
    """
    Base class for an Event Sink.
    """
    def __init__(self):
        self._log = logging.getLogger("%s.%s" % (self.__module__, self.__class__.__name__))
        # Set listing events handled to be kept consistent with dict in workflow loader
        self._acceptedEvents = (
            'stampede.wf.plan',
            'stampede.wf.map.task_job',
            'stampede.static.start',
            'stampede.static.end',
            'stampede.xwf.start',
            'stampede.xwf.end',
            'stampede.xwf.map.subwf_job',
            'stampede.task.info',
            'stampede.task.edge',
            'stampede.job.info',
            'stampede.job.edge',
            'stampede.job_inst.pre.start',
            'stampede.job_inst.pre.term',
            'stampede.job_inst.pre.end',
            'stampede.job_inst.submit.start',
            'stampede.job_inst.submit.end',
            'stampede.job_inst.held.start',
            'stampede.job_inst.held.end',
            'stampede.job_inst.main.start',
            'stampede.job_inst.main.term',
            'stampede.job_inst.main.end',
            'stampede.job_inst.post.start',
            'stampede.job_inst.post.term',
            'stampede.job_inst.post.end',
            'stampede.job_inst.host.info',
            'stampede.job_inst.image.info',
            'stampede.job_inst.abort.info',
            'stampede.job_inst.grid.submit.start',
            'stampede.job_inst.grid.submit.end',
            'stampede.job_inst.globus.submit.start',
            'stampede.job_inst.globus.submit.end',
            'stampede.job_inst.tag',
            'stampede.inv.start',
            'stampede.inv.end',
            'stampede.static.meta.start',
            'stampede.xwf.meta',
            'stampede.task.meta',
            'stampede.rc.meta',
            'stampede.int.metric',
            'stampede.rc.pfn',
            'stampede.wf.map.file',
            'stampede.static.meta.end',
            'stampede.task.monitoring'
        )

    def send(self, event, kw):
        """
        Clients call this function to send an event to the sink.
        """
        pass

    def close(self):
        """
        Clients call this function to close the output to this sink.
        """
        pass

    def flush(self):
        "Clients call this to flush events to the sink"
        pass

class DBEventSink(EventSink):
    """
    Write wflow event logs to database via loader
    """
    def __init__(self, dest, db_stats=False, namespace=STAMPEDE_NS, props=None, db_type=None, backup=False, **kw):
        self._namespace=namespace
        #pick the right database loader based on prefix
        if namespace == STAMPEDE_NS:
            self._db = WorkflowLoader(dest, perf=db_stats, batch=True, props=props, db_type=db_type, backup=backup)
        elif namespace == DASHBOARD_NS:
            self._db = DashboardLoader(dest, perf=db_stats, batch=True, props=props, db_type=db_type, backup=backup)
        else:
            raise ValueError("Unknown namespace specified '%s'" % (namespace))

        super(DBEventSink, self).__init__()

    def send(self, event, kw):
        self._log.trace("send.start event=%s", event)
        d = {'event' : self._namespace + event}
        for k, v in kw.items():
            d[k.replace('__','.')] = v
        self._db.process(d)
        self._log.trace("send.end event=%s", event)

    def close(self):
        self._log.trace("close.start")
        self._db.finish()
        self._log.debug("close.end")

    #
    # --- Panorama extras begin --------------------------------------------------------------------
    #

    def is_processing_online_monitoring_msgs(self):
        db_is_processing_online_monitoring_msgs = getattr(self._db, "is_processing_online_monitoring_msgs", None)

        if callable(db_is_processing_online_monitoring_msgs):
            return db_is_processing_online_monitoring_msgs()
        else:
            return False

    #
    # --- Panorama extras end --------------------------------------------------------------------
    #

    def flush(self):
        self._db.flush()

class FileEventSink(EventSink):
    """
    Write wflow event logs to a file.
    """
    def __init__(self, path, restart=False, encoder=None, **kw):
        super(FileEventSink, self).__init__()
        if restart:
            self._output = open(path, 'w', 1)
        else:
            self._output = open(path, 'a', 1)
        self._encoder = encoder

    def send(self, event, kw):
        self._log.trace("send.start event=%s", event)
        self._output.write(self._encoder(event=event, **kw))
        if self._encoder == json_encode:
            self._output.write('\n')
        self._log.trace("send.end event=%s", event)

    def close(self):
        self._log.trace("close.start")
        self._output.close()
        self._log.trace("close.end")

class TCPEventSink(EventSink):
    """
    Write wflow event logs to a host:port.
    """
    def __init__(self, host, port, encoder=None, **kw):
        super(TCPEventSink, self).__init__()
        self._encoder = encoder
        self._sock = socket.socket()
        self._sock.connect((host, port))

    def send(self, event, kw):
        self._log.trace("send.start event=%s", event)
        self._sock.send(self._encoder(event=event, **kw))
        self._log.trace("send.end event=%s", event)

    def close(self):
        self._log.trace("close.start")
        self._sock.close()
        self._log.trace("close.end")

class AMQPEventSink(EventSink):
    """
    Write wflow event logs to an AMQP server.
    """
    EXCH_OPTS = {'exchange_type' : 'topic', 'durable' : True, 'auto_delete' : False}
    DEFAULT_AMQP_VIRTUAL_HOST="pegasus"  #should be /

    def __init__(self, host, port, exch=None, encoder=None,
                 userid='guest', password='guest', virtual_host=DEFAULT_AMQP_VIRTUAL_HOST,
<<<<<<< HEAD
                 ssl_enabled=False, connect_timeout=None, **kw):
=======
                 ssl=False, props=None, connect_timeout=None, **kw):
>>>>>>> 3c8bb2df
        super(AMQPEventSink, self).__init__()
        self._log.info( "Properties received %s", props)
        self._encoder = encoder

<<<<<<< HEAD
        self._log.info( "Connecting to host: %s:%s virtual host: %s exchange: %s with user: %s ssl: %s" %(host, port, virtual_host, exch, userid, ssl_enabled ))
        creds = amqp.PlainCredentials(userid, password)
        parameters = amqp.ConnectionParameters(host=host, 
                                               port=port,
                                               ssl=ssl_enabled,
                                               ssl_options={"certs_reqs": ssl.CERT_NONE},
                                               virtual_host=virtual_host,
                                               credentials=creds,
                                               heartbeat=0)
        self._conn = amqp.BlockingConnection(parameters)
=======
        if connect_timeout is None:
            # pick timeout from properties
            connect_timeout = props.property("timeout")
            if connect_timeout:
                connect_timeout = float(connect_timeout)

        self._log.info( "Connecting to host: %s:%s virtual host: %s exchange: %s with user: %s ssl: %s" %(host, port, virtual_host, exch, userid, ssl ))
        self._conn = amqp.Connection(host="%s:%s" % (host, port),
                                     userid=userid, password=password,
                                     virtual_host=virtual_host, ssl=ssl,
                                     connect_timeout=connect_timeout, **kw)
>>>>>>> 3c8bb2df
        self._channel = self._conn.channel()
        self._exch = exch
        self._channel.exchange_declare(exch, **self.EXCH_OPTS)
        self._handled_events = set()
        self._handle_all_events = False
        self.configure_filters(props.property("events"))

    def configure_filters(self, events):
        event_regexes = set()

        if events is None:
            # add pre-configured specific events
            event_regexes.add(re.compile(STAMPEDE_NS + "job_inst.tag"))
            event_regexes.add(re.compile(STAMPEDE_NS + "inv.end"))
            event_regexes.add(re.compile(STAMPEDE_NS + "wf.plan"))
        else:
            for exp in events.split(","):
                if exp == "*":
                    # short circuit
                    self._handle_all_events = True
                    self._log.debug("Events Handled: All")
                    return
                else:
                    event_regexes.add(re.compile(exp))

        # go through each regex and match against accepted events once
        for regex in event_regexes:
            # go through each list of accepted events to check match
            for event in self._acceptedEvents:
                if regex.search(event) is not None:
                    self._handled_events.add(event)

        self._log.debug( "Events Handled: %s", self._handled_events)


    def send(self, event, kw):
        full_event = STAMPEDE_NS + event
        if self.ignore(full_event):
            return

        self._log.trace("send.start event=%s", full_event)
        data = self._encoder(event=event, **kw)
<<<<<<< HEAD
        self._channel.basic_publish(body=data, exchange=self._exch, routing_key=full_event)
=======
        self._channel.basic_publish(amqp.Message(body=data),
                                    exchange=self._exch, routing_key=full_event)
>>>>>>> 3c8bb2df
        self._log.trace("send.end event=%s", event)

    def ignore(self, event):
        if self._handle_all_events:
            # we want all events
             return False

        return event not in self._handled_events



    def close(self):
        self._log.trace("close.start")
        self._conn.close()
        self._log.trace("close.end")


class MultiplexEventSink(EventSink):
    """
    Sends events to multiple end points
    """

    def __init__(self, dest, enc, prefix=STAMPEDE_NS,  props=None, **kw):
        super( MultiplexEventSink, self ).__init__()
        self._endpoints = {}
<<<<<<< HEAD
        additional_sink_props = props.propertyset("pegasus.catalog.workflow" + ".", True)

        # we delete from our copy pegasus.catalog.workflow.url as we want with default prefix
        if "url" in additional_sink_props.keys():
            del additional_sink_props["url"]

        additional_sink_props["default.url"] = dest
        for key in additional_sink_props:
            if key.endswith( ".url" ):
                # remove from our copy pegasus.catalog.workflow.url if exists
                endpoint_props = properties.Properties(props.propertyset("pegasus.catalog.workflow" + ".", False))
                endpoint_props.remove("pegasus.catalog.workflow.url")

                self._endpoints[ key[0:key.rfind(".url")] ] = create_wf_event_sink(additional_sink_props[key], enc=enc,
                                                                                   prefix=prefix, props=endpoint_props, multiplexed = True, **kw)
=======
        self._log.info("Multiplexed Event Sink Connection Properties  %s", props)
        for key in props.keyset():
            if key.endswith( ".url" ):
                sink_name= key[0:key.rfind(".url")]

                # remove from our copy sink_name properties if they exist
                endpoint_props = properties.Properties( props.propertyset(sink_name + ".", remove=True ))
                try:
                    self._endpoints[ sink_name ] = create_wf_event_sink(props.property(key), db_type=connection.DBType.WORKFLOW, enc=enc,
                                                                                   prefix=prefix, props=endpoint_props, multiplexed = True, **kw)
                except:
                    self._log.error("[multiplex event sender] Unable to connect to endpoint %s with props %s . Disabling" % (sink_name,endpoint_props))
                    self._log.error(traceback.format_exc())
>>>>>>> 3c8bb2df

    def send(self, event, kw):
        remove_endpoints=[]
        for key in self._endpoints:
            sink = self._endpoints[key]
            try:
                sink.send(event, kw)
            except:
                self._log.error(traceback.format_exc())
                self._log.error("[multiplex event sender] error sending event. Disabling endpoint %s" %key )
                self.close_sink( sink )
                remove_endpoints.append( key )

        # remove endpoints that are disabled
        for key in remove_endpoints:
            del self._endpoints[key]

    def close(self):
        for key in self._endpoints:
            self._log.debug("[multiplex event sender] Closing endpoint %s" % key)
            self.close_sink(self._endpoints[key])

    def close_sink(self, sink):
        try:
            sink.close()
        except:
            pass

    def flush(self):
        "Clients call this to flush events to the sink"
        for key in self._endpoints:
            self._log.debug("[multiplex event sender] Flushing endpoint %s" % key)
            self._endpoints[key].flush()

def bson_encode(event, **kw):
    """
    Adapt bson.dumps() to NetLogger's Log.write() signature.
    """
    kw['event'] = STAMPEDE_NS + event
    return bson.dumps(kw)

def json_encode(event, **kw):
    """
    Adapt bson.dumps() to NetLogger's Log.write() signature.
    """
    kw['event'] = STAMPEDE_NS + event
    return json.dumps(kw)

<<<<<<< HEAD
def create_wf_event_sink(dest, enc=None, prefix=STAMPEDE_NS, props=None, multiplexed = False, **kw):
=======
def create_wf_event_sink(dest, db_type, enc=None, prefix=STAMPEDE_NS, props=None, multiplexed = False, **kw):
>>>>>>> 3c8bb2df
    """
    Create & return subclass of EventSink, chosen by value of 'dest'
    and parameterized by values (if any) in 'kw'.
    """

    if dest is None:
        return None

<<<<<<< HEAD
    # PM-898 are additional URL's to populate specified
    if not multiplexed and multiplex( dest, prefix , props ):
        return MultiplexEventSink(dest, enc, prefix, props, **kw)

=======
    # we only subset the properties and strip off prefix once
    if not multiplexed:
        sink_props = get_workflow_connect_props(props, db_type)
        # we delete from our copy pegasus.catalog.workflow.url as we want with default prefix
        if "url" in sink_props.keyset():
            del sink_props["url"]
            sink_props.property( "default.url", dest )
    else:
        sink_props = props

    # PM-898 are additional URL's to populate specified
    if not multiplexed and multiplex( dest, prefix , props ):
        sink_props.property("default.url", dest)
        # any properties that don't have a . , remap to default.propname
        for key in sink_props.keyset():
            if key.find(".") == -1:
                sink_props.property("default." + key, sink_props.property(key))
                del sink_props[key]

        return MultiplexEventSink(dest, enc, prefix, sink_props, **kw)
>>>>>>> 3c8bb2df

    url = OutputURL(dest)

    log.info( "Connecting workflow event sink to %s" %dest)

    # Pick an encoder

    def pick_encfn(enc_name, namespace ):
        if enc_name is None or enc_name == 'bp':
            # NetLogger name=value encoding
            encfn = nlapi.Log(level=nlapi.Level.ALL, prefix=namespace)
        elif enc_name == 'bson':
            # BSON
            if bson is None:
                raise Exception("BSON encoding selected, but cannot import bson library")
            encfn = bson_encode
        elif enc_name == 'json':
            encfn = json_encode
        else:
            raise ValueError("Unknown encoding '%s'" % (enc_name))
        return encfn

    # Branch on scheme
    if url.scheme == '':
        sink = FileEventSink(dest, encoder=pick_encfn(enc, prefix), **kw)
        _type, _name = "file", dest
    elif url.scheme == 'file':
        sink = FileEventSink(url.path, encoder=pick_encfn(enc, prefix), **kw)
        _type, _name = "file", url.path
    elif url.scheme == 'x-tcp':
        if url.port is None:
            url.port = 14380
        sink = TCPEventSink(url.host, url.port, encoder=pick_encfn(enc, prefix), **kw)
        _type, _name = "network", "%s:%s" % (url.host, url.port)
    elif url.scheme == 'amqp':
        # amqp://[USERNAME:PASSWORD@]<hostname>[:port]/[<virtualhost>]/<exchange_name>
        if amqp is None:
            raise Exception("AMQP destination selected, but cannot import AMQP library")
        if url.port is None:
            url.port = 5672 # RabbitMQ default

        # PM-1258 parse exchange and virtual host info
        exchange = None
        virtual_host= None
        path_comp=url.path.split('/')
        if path_comp is not None:
            exchange=path_comp.pop()
        if path_comp is not None:
            virtual_host=path_comp.pop()
            if len(virtual_host) == 0:
                virtual_host = None

        sink = AMQPEventSink(url.host, url.port, virtual_host=virtual_host, exch=exchange,
<<<<<<< HEAD
                             userid = url.user, password=url.password, ssl_enabled=False,
                             encoder=pick_encfn(enc,prefix), **kw)
=======
                             userid = url.user, password=url.password, ssl=False,
                             encoder=pick_encfn(enc,prefix),props=sink_props, **kw)
>>>>>>> 3c8bb2df
        _type, _name="AMQP", "%s:%s/%s" % (url.host, url.port, url.path)
    else:
        # load the appropriate DBEvent on basis of prefix passed
        sink = DBEventSink(dest, namespace=prefix, props=sink_props, **kw)
        _type, _name = "DB", dest

    log.info("output type=%s namespace=%s name=%s" % (_type, prefix, _name))

    return sink


def multiplex( dest, prefix, props=None):
    """
    Determines whether we need to multiplex and events to multiple sinks
    :param dest:
    :param props:
    :return:
    """
    if props is None:
        return False

    # we never attempt multiplex on dashboard sink
    if prefix == DASHBOARD_NS:
        return False

    additional_sink_props = props.propertyset("pegasus.catalog.workflow" + ".", False)
    multiplex = False
    for key in additional_sink_props:
        if key == "pegasus.catalog.workflow.url":
            pass
        if key.endswith(".url"):
            multiplex = True
            break
<<<<<<< HEAD
    return multiplex
=======
    return multiplex


def get_workflow_connect_props( props, db_type ):
    """
    Returns connection properties for workflow database

    :param props:
    :return:
    """

    if props is None:
        return None

    # first get the default one's with the star notation
    connect_props = properties.Properties(props.propertyset("pegasus.catalog.*.", True))

    prefix = "pegasus.catalog.workflow"
    if db_type == connection.DBType.MASTER:
        prefix = "pegasus.catalog.dashboard"

    # over ride these with workflow specific or dashboard specific props
    addons = props.propertyset( prefix + ".", True)
    for key in addons:
        connect_props.property( key, addons[key])

    return connect_props
>>>>>>> 3c8bb2df
<|MERGE_RESOLUTION|>--- conflicted
+++ resolved
@@ -23,11 +23,7 @@
 import urlparse
 import traceback
 import json
-<<<<<<< HEAD
-import ssl
-=======
 import re
->>>>>>> 3c8bb2df
 
 from Pegasus.tools import utils
 from Pegasus.tools import properties
@@ -298,16 +294,17 @@
 
     def __init__(self, host, port, exch=None, encoder=None,
                  userid='guest', password='guest', virtual_host=DEFAULT_AMQP_VIRTUAL_HOST,
-<<<<<<< HEAD
-                 ssl_enabled=False, connect_timeout=None, **kw):
-=======
-                 ssl=False, props=None, connect_timeout=None, **kw):
->>>>>>> 3c8bb2df
+                 ssl_enabled=False, props=None, connect_timeout=None, **kw):
         super(AMQPEventSink, self).__init__()
         self._log.info( "Properties received %s", props)
         self._encoder = encoder
 
-<<<<<<< HEAD
+        if connect_timeout is None:
+            # pick timeout from properties
+            connect_timeout = props.property("timeout")
+            if connect_timeout:
+                connect_timeout = float(connect_timeout)
+
         self._log.info( "Connecting to host: %s:%s virtual host: %s exchange: %s with user: %s ssl: %s" %(host, port, virtual_host, exch, userid, ssl_enabled ))
         creds = amqp.PlainCredentials(userid, password)
         parameters = amqp.ConnectionParameters(host=host, 
@@ -316,21 +313,9 @@
                                                ssl_options={"certs_reqs": ssl.CERT_NONE},
                                                virtual_host=virtual_host,
                                                credentials=creds,
-                                               heartbeat=0)
+                                               blocked_connection_timeout=connect_timeout,
+                                               heartbeat=0, **kw)
         self._conn = amqp.BlockingConnection(parameters)
-=======
-        if connect_timeout is None:
-            # pick timeout from properties
-            connect_timeout = props.property("timeout")
-            if connect_timeout:
-                connect_timeout = float(connect_timeout)
-
-        self._log.info( "Connecting to host: %s:%s virtual host: %s exchange: %s with user: %s ssl: %s" %(host, port, virtual_host, exch, userid, ssl ))
-        self._conn = amqp.Connection(host="%s:%s" % (host, port),
-                                     userid=userid, password=password,
-                                     virtual_host=virtual_host, ssl=ssl,
-                                     connect_timeout=connect_timeout, **kw)
->>>>>>> 3c8bb2df
         self._channel = self._conn.channel()
         self._exch = exch
         self._channel.exchange_declare(exch, **self.EXCH_OPTS)
@@ -373,12 +358,7 @@
 
         self._log.trace("send.start event=%s", full_event)
         data = self._encoder(event=event, **kw)
-<<<<<<< HEAD
         self._channel.basic_publish(body=data, exchange=self._exch, routing_key=full_event)
-=======
-        self._channel.basic_publish(amqp.Message(body=data),
-                                    exchange=self._exch, routing_key=full_event)
->>>>>>> 3c8bb2df
         self._log.trace("send.end event=%s", event)
 
     def ignore(self, event):
@@ -404,23 +384,6 @@
     def __init__(self, dest, enc, prefix=STAMPEDE_NS,  props=None, **kw):
         super( MultiplexEventSink, self ).__init__()
         self._endpoints = {}
-<<<<<<< HEAD
-        additional_sink_props = props.propertyset("pegasus.catalog.workflow" + ".", True)
-
-        # we delete from our copy pegasus.catalog.workflow.url as we want with default prefix
-        if "url" in additional_sink_props.keys():
-            del additional_sink_props["url"]
-
-        additional_sink_props["default.url"] = dest
-        for key in additional_sink_props:
-            if key.endswith( ".url" ):
-                # remove from our copy pegasus.catalog.workflow.url if exists
-                endpoint_props = properties.Properties(props.propertyset("pegasus.catalog.workflow" + ".", False))
-                endpoint_props.remove("pegasus.catalog.workflow.url")
-
-                self._endpoints[ key[0:key.rfind(".url")] ] = create_wf_event_sink(additional_sink_props[key], enc=enc,
-                                                                                   prefix=prefix, props=endpoint_props, multiplexed = True, **kw)
-=======
         self._log.info("Multiplexed Event Sink Connection Properties  %s", props)
         for key in props.keyset():
             if key.endswith( ".url" ):
@@ -434,7 +397,6 @@
                 except:
                     self._log.error("[multiplex event sender] Unable to connect to endpoint %s with props %s . Disabling" % (sink_name,endpoint_props))
                     self._log.error(traceback.format_exc())
->>>>>>> 3c8bb2df
 
     def send(self, event, kw):
         remove_endpoints=[]
@@ -483,11 +445,7 @@
     kw['event'] = STAMPEDE_NS + event
     return json.dumps(kw)
 
-<<<<<<< HEAD
-def create_wf_event_sink(dest, enc=None, prefix=STAMPEDE_NS, props=None, multiplexed = False, **kw):
-=======
 def create_wf_event_sink(dest, db_type, enc=None, prefix=STAMPEDE_NS, props=None, multiplexed = False, **kw):
->>>>>>> 3c8bb2df
     """
     Create & return subclass of EventSink, chosen by value of 'dest'
     and parameterized by values (if any) in 'kw'.
@@ -496,12 +454,6 @@
     if dest is None:
         return None
 
-<<<<<<< HEAD
-    # PM-898 are additional URL's to populate specified
-    if not multiplexed and multiplex( dest, prefix , props ):
-        return MultiplexEventSink(dest, enc, prefix, props, **kw)
-
-=======
     # we only subset the properties and strip off prefix once
     if not multiplexed:
         sink_props = get_workflow_connect_props(props, db_type)
@@ -522,7 +474,6 @@
                 del sink_props[key]
 
         return MultiplexEventSink(dest, enc, prefix, sink_props, **kw)
->>>>>>> 3c8bb2df
 
     url = OutputURL(dest)
 
@@ -576,13 +527,8 @@
                 virtual_host = None
 
         sink = AMQPEventSink(url.host, url.port, virtual_host=virtual_host, exch=exchange,
-<<<<<<< HEAD
                              userid = url.user, password=url.password, ssl_enabled=False,
-                             encoder=pick_encfn(enc,prefix), **kw)
-=======
-                             userid = url.user, password=url.password, ssl=False,
                              encoder=pick_encfn(enc,prefix),props=sink_props, **kw)
->>>>>>> 3c8bb2df
         _type, _name="AMQP", "%s:%s/%s" % (url.host, url.port, url.path)
     else:
         # load the appropriate DBEvent on basis of prefix passed
@@ -616,9 +562,6 @@
         if key.endswith(".url"):
             multiplex = True
             break
-<<<<<<< HEAD
-    return multiplex
-=======
     return multiplex
 
 
@@ -645,5 +588,4 @@
     for key in addons:
         connect_props.property( key, addons[key])
 
-    return connect_props
->>>>>>> 3c8bb2df
+    return connect_props