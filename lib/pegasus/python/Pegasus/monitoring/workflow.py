"""
This file implements the Workflow class for pegasus-monitord.
"""

##
#  Copyright 2007-2012 University Of Southern California
#
#  Licensed under the Apache License, Version 2.0 (the "License");
#  you may not use this file except in compliance with the License.
#  You may obtain a copy of the License at
#
#  http://www.apache.org/licenses/LICENSE-2.0
#
#  Unless required by applicable law or agreed to in writing,
#  software distributed under the License is distributed on an "AS IS" BASIS,
#  WITHOUT WARRANTIES OR CONDITIONS OF ANY KIND, either express or implied.
#  See the License for the specific language governing permissions and
#  limitations under the License.
##

# Import Python modules
import os
import re
import sys
import time
import socket
import logging
import traceback

# Import other Pegasus modules
from Pegasus.tools import utils
from Pegasus.monitoring.job import Job
from Pegasus.tools import kickstart_parser

logger = logging.getLogger(__name__)

# Optional imports, only generate 'warnings' if they fail
NLSimpleParser = None

try:
    from Pegasus.netlogger.parsers.base import NLSimpleParser
except:
    logger.info("cannot import NL parser")

# Compile our regular expressions

# Used while reading the DAG file
re_parse_dag_submit_files = re.compile(r"JOB\s+(\S+)\s(\S+)(\s+DONE)?", re.IGNORECASE)
re_parse_pmc_submit_files = re.compile(r"TASK\s+(\S*)\s(\S+)", re.IGNORECASE)
re_parse_dag_script = re.compile(r"SCRIPT (?:PRE|POST)\s+(\S+)\s(\S+)\s(.*)", re.IGNORECASE)
re_parse_dag_subdag = re.compile(r"SUBDAG EXTERNAL\s+(\S+)\s(\S+)\s?(?:DIR)?\s?(\S+)?", re.IGNORECASE)
re_parse_planner_args = re.compile(r"\s*-Dpegasus.log.\*=(\S+)\s.*", re.IGNORECASE )
# used while parsing the job .err file.
re_parse_pegasuslite_ec = re.compile(r'^PegasusLite: exitcode (\d+)$', re.MULTILINE)
#re_parse_register_input_files = re.compile(r'^([a-zA-z\.\d\\_-]+)\s+([\w]+://[\w\.\-:@]*/[\S ]*)\s+(\w=\".*\")*')

# Constants
MONITORD_START_FILE = "monitord.started"   # filename for writing when monitord starts
MONITORD_DONE_FILE = "monitord.done"       # filename for writing when monitord finishes
MONITORD_STATE_FILE = "monitord.info"      # filename for writing monitord state information
MONITORD_RECOVER_FILE = "monitord.recover" # filename for writing monitord recovery information
PRESCRIPT_TASK_ID = -1                     # id for prescript tasks
POSTSCRIPT_TASK_ID = -2                    # id for postscript tasks
MAX_OUTPUT_LENGTH = 2**16-1                # in bytes, maximum we can put into the database for job's stdout and stderr
UNKNOWN_FAILURE_CODE = 2                   # unknown failure code when inserting an END event betweeen consecutive workflow start events

# Other variables
condor_dagman_executable = None	# condor_dagman binary location

# Find condor_dagman
condor_dagman_executable = utils.find_exec("condor_dagman")
if condor_dagman_executable is None:
    # Default value
    condor_dagman_executable = "condor_dagman"

class Workflow:
    """
    Class used to keep everything needed to track a particular workflow
    """
    # Class variables, used to send link parent jobs to sub workflows
    wf_list = {}

    def output_to_db(self, event, kwargs):
        """
        This function sends an NetLogger event to the loader class.
        """

        # Sanity check (should also be done elsewhere, but repeated here)
        if self._sink is None:
            return

        # Don't output anything if we have disabled events to the database
        if self._database_disabled == True:
            return

        try:
            # Send event to corresponding sink
            logger.trace("Sending record to DB %s, %s", event, kwargs)
            self._sink.send(event, kwargs)
        except Exception, e:
            # Error sending this event... disable the sink from now on...
            logger.warning("error sending event for %s: %s, %s", self._wf_uuid, event, kwargs)
            logger.exception(e)
            logger.error("Disabling database population for workflow %s in directory %s", self._wf_uuid, self._submit_dir or "unknown")
            self._database_disabled = True

    def output_to_dashboard_db(self, event, kwargs):
        """
        This function sends an NetLogger event to the loader class.
        """

        # Sanity check (should also be done elsewhere, but repeated here)
        if self._dashboard_sink is None:
            return

        # Don't output anything if we have disabled events to the database
        if self._database_disabled == True:
            return

        try:
            # Send event to corresponding sink
            self._dashboard_sink.send(event, kwargs)
        except:
            # Error sending this event... disable the sink from now on...
            logger.warning("DASHBOARD DB NL-LOAD-ERROR --> %s - %s" % (self._wf_uuid,
                                                          ((self._dax_label or "unknown") +
                                                           "-" + (self._dax_index or "unknown"))))
            logger.warning("error sending event to dashboard db: %s --> %s" % (event, kwargs))
            logger.warning(traceback.format_exc())
            self._database_disabled = True

    def parse_dag_file(self, dag_file):
        """
        This function parses the DAG file and determines submit file locations
        """

        # If we already have jobs in our _job_info dictionary, skip reading the dag file
        if len(self._job_info) > 0:
            logger.debug("skipping parsing the dag file, already have job info loaded...")
            return

        dag_file = os.path.join(self._run_dir, dag_file)

        try:
            DAG = open(dag_file, "r")
        except:
            logger.warning("unable to read %s!" % (dag_file))
        else:
            for dag_line in DAG:
                lc_dag_line = dag_line.lower().lstrip();
                if lc_dag_line.startswith("job"):
                    # Found Job line, parse it
                    my_match = re_parse_dag_submit_files.search(dag_line)
                    if my_match:
                        if not my_match.group(3):
                            my_jobid = my_match.group(1)
                            my_sub = os.path.join(self._run_dir, my_match.group(2))
                            # Found submit file for not-DONE job
                            if my_jobid in self._job_info:
                                # Entry already exists for this job, just collect submit file info
                                self._job_info[my_jobid][0] = my_sub
                            else:
                                # No entry for this job, let's create a new one
                                self._job_info[my_jobid] = [my_sub, None, None, None, None, False, None, None, None]
                elif lc_dag_line.startswith("task"):
                    # This is a PMC DAG entry
                    my_match = re_parse_pmc_submit_files.search(dag_line)
                    if my_match:
                        my_jobid = my_match.group(1)
                        # In the PMC case there is no submit script
                        if my_jobid in self._job_info:
                            self._job_info[my_jobid][0] = None
                        else:
                            self._job_info[my_jobid] = [None, None, None, None, None, False, None, None, None]
                        #PM-793 PMC only case always have rotated stdout and stderr
                        self._is_pmc_dag = True
                elif lc_dag_line.startswith("script post"):
                    # Found SCRIPT POST line, parse it
                    my_match = re_parse_dag_script.search(dag_line)
                    if my_match:
                        my_jobid = my_match.group(1)
                        my_exec = my_match.group(2)
                        my_args = my_match.group(3)
                        if my_jobid in self._job_info:
                            # Entry already exists for this job, just collect post script info
                            self._job_info[my_jobid][3] = my_exec
                            self._job_info[my_jobid][4] = my_args
                        else:
                            # No entry for this job, let's create a new one
                            self._job_info[my_jobid] = [None, None, None, my_exec, my_args, False, None, None, None]
                elif lc_dag_line.startswith("script pre"):
                    # Found SCRIPT PRE line, parse it
                    my_match = re_parse_dag_script.search(dag_line)
                    if my_match:
                        my_jobid = my_match.group(1)
                        my_exec = my_match.group(2)
                        my_args = my_match.group(3)

                        my_pegasus_pre_log = None
                        if  my_args is not None:
                            #try and determine the pegasus plan pre log from the arguments
                            my_args_match = re_parse_planner_args.search(my_args)
                            if my_args_match:
                                my_pegasus_pre_log = my_args_match.group(1)


                        if my_jobid in self._job_info:
                            # Entry already exists for this job, just collect pre script info
                            self._job_info[my_jobid][1] = my_exec
                            self._job_info[my_jobid][2] = my_args
                            self._job_info[my_jobid][8] = my_pegasus_pre_log
                        else:
                            # No entry for this job, let's create a new one
                            self._job_info[my_jobid] = [None, my_exec, my_args, None, None, False, None, None, my_pegasus_pre_log ]
                elif lc_dag_line.startswith("subdag external") :
                    # Found SUBDAG line, parse it
                    my_match = re_parse_dag_subdag.search(dag_line)
                    if my_match:
                        my_jobid = my_match.group(1)
                        my_dag = my_match.group(2)
                        my_dir = my_match.group(3)
                        if my_dir is None:
                            # SUBDAG EXTERNAL line without DIR, let's get it from the DAG path
                            if my_dag is not None:
                                my_dir = os.path.dirname(my_dag)
                        if my_jobid in self._job_info:
                            # Entry already exists for this job, just set subdag flag, and dag/dir info
                            self._job_info[my_jobid][5] = True
                            self._job_info[my_jobid][6] = my_dag
                            self._job_info[my_jobid][7] = my_dir
                        else:
                            # No entry for this job, let's create a new one
                            self._job_info[my_jobid] = [None, None, None, None, None, True, my_dag, my_dir, None ]

            try:
                DAG.close()
            except:
                pass

        # POST-CONDITION: _job_info contains only submit-files of jobs
        # that are not yet done. Normally, this are all submit
        # files. In rescue DAGS, that is an arbitrary subset of all
        # jobs. In addition, _job_info should contain all PRE and POST
        # script information for job in this workflow, and all subdag
        # jobs, with the their dag files, and directories

    def job_has_postscript(self, jobid):
        # This function returns whether a job matching a jobid in the workflow
        # has a postscript associated with or not
        return (self._job_info[jobid][3] is not None )


    def parse_in_file(self, jobname, tasks):
        """
        This function parses the in file for a given job, reading the
        task information and adding to the dictionary of tasks. It
        returns True if parsing was successful, or None, if an error
        was found.
        """
        in_file = os.path.join(self._run_dir, jobname) + ".in"

        try:
            IN = open(in_file, "r")
        except:
            logger.warning("unable to read %s!" % (in_file))
            return None

        tasks_found = 0
        for line in IN:
            line = line.strip()
            if len(line) == 0:
                continue
            if line.startswith("#@"):
                line = line[2:]
                line = line.strip()
                try:
                    my_task_id, my_transformation, my_derivation = line.split(None, 2)
                    my_task_id = int(my_task_id)
                except:
                    # Doesn't look line a proper comment line with embedded info, skipping...
                    continue
                # Update information in dictionary
                try:
                    my_task_info = tasks[my_task_id]
                except:
                    logger.warning("cannot locate task %d in dictionary... skipping this task for job: %s, dag file: %s" %
                                   (my_task_id, jobname, os.path.join(self._run_dir, self._dag_file_name)))
                    continue
                my_task_info["transformation"] = my_transformation
                my_task_info["derivation"] = my_derivation
            elif line.startswith("#") or line.startswith( "EDGE"):
                # Regular comment line... just skip it
                # Or it can be the EDGES descriped in input file for pegasus-mpi-cluster
                continue
            else:
                # This is regular line, so we assume it is a task                
                split_line = line.split(None, 1)
                if len(split_line) == 0:
                    # Nothing here
                    continue
                my_executable = split_line[0]
                if len(split_line) == 2:
                    my_argv = split_line[1]
                else:
                    my_argv = None
                # Increment the task_found counter, so that we have the correct task index
                tasks_found = tasks_found + 1
                try:
                    my_task_info = tasks[tasks_found]
                except:
                    logger.warning("cannot locate task %d in dictionary... skipping this task for job: %s, dag file: %s" %
                                   (my_task_id, jobname, os.path.join(self._run_dir, self._dag_file_name)))
                    continue
                my_task_info["argument-vector"] = my_argv
                my_task_info["name"] = my_executable

        try:
            IN.close()
        except:
            pass

        return True

    def read_workflow_state(self):
        """
        This function reads the job_submit_seq and the job_counters
        dictionary from a file in the workflow's run directory. This
        is used for restarting the logging information from where we
        stopped last time.
        """

        if self._output_dir is None:
            my_fn = os.path.join(self._run_dir, MONITORD_STATE_FILE)
        else:
            my_fn = os.path.join(self._output_dir, "%s-%s" % (self._wf_uuid, MONITORD_STATE_FILE))

        try:
            INPUT = open(my_fn, "r")
        except:
            logger.info("cannot open state file %s, continuing without state..." % (my_fn))
            return

        try:
            for line in INPUT:
                # Split the input line in 2, and make the second part an integer
                my_job, my_count = line.split(" ", 1)
                my_job = my_job.strip()
                my_count = int(my_count.strip())
                if my_job == "monitord_job_sequence":
                    # This is the last job_submit_seq used
                    self._job_submit_seq = my_count
                elif my_job == "monitord_dagman_out_sequence":
                    # This is the line we last read from the dagman.out file
                    self._last_processed_line = my_count
                elif my_job == "monitord_workflow_restart_count":
                    # This is the number of restarts we have seen in the past
                    self._restart_count = my_count
                else:
                    # Another job counter
                    self._job_counters[my_job] = my_count
        except:
            logger.error("error processing state file %s" % (my_fn))

        # Close the file
        try:
            INPUT.close()
        except:
            pass

        # All done!
        return

    def write_workflow_state(self):
        """
        This function writes the job_submit_seq and the job_counters
        dictionary to a file in the workflow's run directory. This can
        be used later for restarting the logging information from
        where we stop. This function will overwrite the log file every
        time is it called.
        """

        if self._output_dir is None:
            my_fn = os.path.join(self._run_dir, MONITORD_STATE_FILE)
        else:
            my_fn = os.path.join(self._output_dir, "%s-%s" % (self._wf_uuid, MONITORD_STATE_FILE))

        try:
            OUT = open(my_fn, "w")
        except:
            logger.error("cannot open state file %s" % (my_fn))
            return

        try:
            # Write first line with the last job_submit_seq used
            OUT.write("monitord_job_sequence %d\n" % (self._job_submit_seq))
            # Then, write the last line number of the dagman.out file we processed
            if self._line > self._last_processed_line:
                OUT.write("monitord_dagman_out_sequence %s\n" % (self._line))
            else:
                OUT.write("monitord_dagman_out_sequence %s\n" % (self._last_processed_line))
            # Next, write the restart count
            OUT.write("monitord_workflow_restart_count %d\n" % (self._restart_count))
            # Finally, write all job_counters
            for my_job in self._job_counters:
                OUT.write("%s %d\n" % (my_job, self._job_counters[my_job]))
        except:
            logger.error("cannot write state to log file %s" % (my_fn))

        # Close the file
        try:
            OUT.close()
        except:
            pass

        # All done!
        return

    def read_workflow_progress(self):
        """
        This function reads the workflow progress from a previous
        instance of the monitoring daemon, and keeps track of the last
        time that was processed by pegasus-monitord.
        """
        if self._output_dir is None:
            my_recover_file = os.path.join(self._run_dir, MONITORD_RECOVER_FILE)
        else:
            my_recover_file = os.path.join(self._output_dir, "%s-%s" % (self._wf_uuid,
                                                                    MONITORD_RECOVER_FILE))

        if os.access(my_recover_file, os.F_OK):
            try:
                RECOVER = open(my_recover_file, 'r')
                for line in RECOVER:
                    line = line.strip()
                    my_key, my_value = line.split(" ", 1)
                    if my_key == "line_processed":
                        self._previous_processed_line = int(my_value.strip())
                        logger.info("monitord last processed line: %d" % (self._previous_processed_line))
                        break
                RECOVER.close()
            except:
                logger.info("couldn't open/parse recover file information: %s" % (my_recover_file))

    def write_workflow_progress(self):
        """
        This function writes the workflow progress so that a future
        instance of the monitoring daemon can figure out where we were
        in case of failure.
        """
        # Nothing to do if we still haven't caught up with the last instance's progress...
        if self._line < self._previous_processed_line:
            return

        if self._output_dir is None:
            my_recover_file = os.path.join(self._run_dir, MONITORD_RECOVER_FILE)
        else:
            my_recover_file = os.path.join(self._output_dir, "%s-%s" % (self._wf_uuid,
                                                                    MONITORD_RECOVER_FILE))
        try:
            RECOVER = open(my_recover_file, "w")
        except:
            logger.error("cannot open recover file: %s" % (my_recover_file))
            return

        try:
            # Write line with information about where we are in the dagman.out file
            RECOVER.write("line_processed %s\n" % (self._line))
        except:
            logger.error("cannot write recover information to file: %s" % (my_recover_file))

        # Close the file
        try:
            RECOVER.close()
        except:
            pass

        return

    def db_send_wf_info(self):
        """
        This function sends to the DB information about the workflow
        """
        # Check if database is configured
        if self._sink is None:
            return

        # Start empty
        kwargs = {}
        # Make sure we include the wf_uuid
        kwargs["xwf__id"] = self._wf_uuid
        # Now include others, if they are defined
        if self._dax_label is not None:
            kwargs["dax__label"] = self._dax_label
        if self._dax_version is not None:
            kwargs["dax__version"] = self._dax_version
        if self._dax_index is not None:
            kwargs["dax__index"] = self._dax_index
        if self._dax_file is not None:
            kwargs["dax__file"] = self._dax_file
        if self._dag_file_name is not None:
            kwargs["dag__file__name"] = self._dag_file_name
        if self._timestamp is not None:
            kwargs["ts"] = self._timestamp
        if self._submit_hostname is not None:
            kwargs["submit__hostname"] = self._submit_hostname
        if self._submit_dir is not None:
            kwargs["submit__dir"] = self._submit_dir
        if self._planner_arguments is not None:
            kwargs["argv"] = self._planner_arguments.strip('" \t\n\r')
        if self._user is not None:
            kwargs["user"] = self._user
        if self._grid_dn is not None:
            if self._grid_dn != "null":
                # Only add it if it is not "null"
                kwargs["grid_dn"] = self._grid_dn
        if self._planner_version is not None:
            kwargs["planner__version"] = self._planner_version
        if self._parent_workflow_id is not None:
            kwargs["parent__xwf__id"] = self._parent_workflow_id
        if self._root_workflow_id is not None:
            kwargs["root__xwf__id"] = self._root_workflow_id

        # Send workflow event to database
        self.output_to_db("wf.plan", kwargs)

        # send the workflow event to dashboard database
        if self._dashboard_sink is None:
            return
        """
        dashboard_args = {}
        dashboard_args["xwf__id"] = self._wf_uuid
        if self._dashboard_database_url is not None:
            dashboard_args["db__url"] = self._dashboard_database_url

        #add the keys we want

        if self._dax_label is not None:
            dashboard_args["dax__label"] = self._dax_label

        if self._timestamp is not None:
            dashboard_args["ts"] = self._timestamp
        if self._submit_hostname is not None:
            dashboard_args["submit__hostname"] = self._submit_hostname
        if self._submit_dir is not None:
            dashboard_args["submit__dir"] = self._submit_dir
        """
        # to the dashboard db we had the connection details
        # rest remains the same
        if self._database_url is not None:
            kwargs["db__url"] = self._database_url

        self.output_to_dashboard_db("wf.plan",kwargs)



    def db_send_subwf_link(self, wf_uuid, parent_workflow_id, parent_jobid, parent_jobseq):
        """
        This function sends to the DB the information linking a subwf
        to its parent job. Hack: Note that in most cases wf_uuid and
        parent_workflow_id would be instance variables, but there is
        also the case where these variables are cached in the Workflow
        class from a previous instance (that is why they are
        explicitly passed into this function).
        """
        # Check if database is configured
        if self._sink is None:
            return

        # And if we have all needed parameters
        if wf_uuid is None or parent_workflow_id is None or parent_jobid is None or parent_jobseq is None:
            return

        # Start empty
        kwargs = {}
        # Make sure we include the wf_uuid, but note that in this
        # particular event, the xwf.id key refers to the parent
        # workflow, while the subwf.id key refers to this workflow
        kwargs["xwf__id"] = parent_workflow_id
        if self._timestamp is not None:
            kwargs["ts"] = self._timestamp

        kwargs["subwf__id"] = wf_uuid
        kwargs["job__id"] = parent_jobid
        kwargs["job_inst__id"] = parent_jobseq

        # Send sub-workflow event to database
        self.output_to_db("xwf.map.subwf_job", kwargs)

    def db_send_wf_state(self, state, timestamp=None):
        """
        This function sends to the DB information about the current
        workflow state to both the stampede database and dashboard database
        """
        # Check if database is configured
        if self._sink is None:
            return
        # Make sure parameters are not None
        if state is None:
            return

        if timestamp is None:
            timestamp = self._current_timestamp

        # Start empty
        kwargs = {}
        # Make sure we include the wf_uuid
        kwargs["xwf__id"] = self._wf_uuid
        kwargs["ts"] = timestamp
        # Always decrement the restart count by 1
        kwargs["restart_count"] = self._restart_count - 1
        if state == "end":
            # Add status field for workflow.end event
            kwargs["status"] = self._dagman_exit_code
            if self._dagman_exit_code != 0:
                # Set level to Error if workflow did not finish successfully
                kwargs["level"] = "Error"
            if self._dagman_exit_code is None:
                logger.warning("%s - %s - %s - %s: DAGMan exit code hasn't been set..." %
                               (self._wf_uuid,
                                ((self._dax_label or "unknown") +
                                 "-" + (self._dax_index or "unknown")),
                                self._line, self._out_file))
                kwargs["status"] = 0
        state = "xwf." + state

        # Send workflow state event to stampede database
        self.output_to_db(state, kwargs)
        self.output_to_dashboard_db( state, kwargs)

    def change_wf_state(self, state):
        """
        This function changes the workflow state, and sends the state
        change to the DB. This function is called as response to
        DAGMan starting/stopping.
        """

        if self._last_known_state is not None:
            #sanity check
            if state == "start" and self._last_known_state == state:
                # we have two consecutive start events from DAGMAN log
                # can happen in case of power failure or condor crashing.
                # we insert a DAGMAN FINISHED event PM-723
                # PM-1062 subtract 1 second from the timestamp
                prev_wf_end_timestamp = self._current_timestamp - 1
                logger.warning( "Consecutive workflow START events detected for workflow with condor id %s running in directory %s ." %
                                ( self._dagman_condor_id, self._submit_dir ) +
                                " Inserting Workflow END event with timestamp %s" %( prev_wf_end_timestamp ))
                self._dagman_exit_code = UNKNOWN_FAILURE_CODE
                self._JSDB.write("%d INTERNAL *** DAGMAN_FINISHED %s ***\n" % (prev_wf_end_timestamp, self._dagman_exit_code))
                self.db_send_wf_state(  "end", prev_wf_end_timestamp )


        if state == "start":
            logger.info("DAGMan starting with condor id %s" % (self._dagman_condor_id))
            self._JSDB.write("%d INTERNAL *** DAGMAN_STARTED %s ***\n" % (self._current_timestamp, self._dagman_condor_id))
            self._restart_count = self._restart_count + 1
        elif state == "end":
            self._JSDB.write("%d INTERNAL *** DAGMAN_FINISHED %s ***\n" % (self._current_timestamp, self._dagman_exit_code))

        # Take care of workflow-level notifications
        if self.check_notifications() == True and self._notifications_manager is not None:
            self._notifications_manager.process_workflow_notifications(self, state)

        self.db_send_wf_state(state)
        self._last_known_state = state

    def start_wf(self):
        """
        This function initializes basic parameters in the Workflow class. It should
        be called every time DAGMAN starts so that we can wipe out any old state
        in case of restarts.
        """
        # We only wipe state about jobs that have completed
        logger.debug("DAGMan restarted, cleaning up old job information...")
        # Keep list of jobs whose information we want to delete
        jobs_to_delete = []

        # Compile list of jobs whose information we don't need anymore...
        for (my_jobid, my_job_submit_seq) in self._jobs:
            my_job = self._jobs[my_jobid, my_job_submit_seq]
            my_job_state = my_job._job_state
            if my_job_state == "POST_SCRIPT_SUCCESS":
                # This job is done
                jobs_to_delete.append((my_jobid, my_job_submit_seq))
            elif my_job_state == "JOB_SUCCESS":
                if my_jobid in self._job_info and self._job_info[my_jobid][3] is None:
                    # No postscript for this job
                    jobs_to_delete.append((my_jobid, my_job_submit_seq))
                else:
                    logger.debug("keeping job %s..." % (my_jobid))
            else:
                logger.debug("keeping job %s..." % (my_jobid))

        # Delete jobs...
        for (my_jobid, my_job_submit_seq) in jobs_to_delete:
            if my_jobid in self._walltime:
                del self._walltime[my_jobid]
            if my_jobid in self._job_site:
                del self._job_site[my_jobid]
            if my_jobid in self._jobs_map:
                del self._jobs_map[my_jobid]
            if (my_jobid, my_job_submit_seq) in self._jobs:
                del self._jobs[(my_jobid, my_job_submit_seq)]

        # Done!
        return

    def check_notifications(self):
        """
        This function returns True if we need to check notifications, or False
        if we should skip notification checking.
        """
        # Skip, if notificatications for this workflow are disabled
        if not self._enable_notifications:
            return False

        if self._line < self._previous_processed_line:
            # Recovery mode, skip notification that we already did.
            logger.debug("Recovery mode: skipping notification already issued... line %s" % (self._line))
            return False

        return True

    def init_clean(self):
        """
        Remove monitord.done file if it already exists.
        """
        if os.path.isfile(os.path.join(self._run_dir, MONITORD_DONE_FILE)):
            try:
                os.remove(os.path.join(self._run_dir, MONITORD_DONE_FILE))
            except BaseException:
                pass

    def __init__(self, rundir, outfile, database=None,database_url=None,
                 dashboard_database=None,
                 workflow_config_file=None, jsd=None, root_id=None,
                 parent_id=None, parent_jobid=None, parent_jobseq=None,
                 enable_notifications=True, replay_mode=False,
                 store_stdout_stderr=True, output_dir=None,
                 notifications_manager=None ):
        """
        This function initializes the workflow object. It looks for
        the workflow configuration file (or for workflow_config_file,
        if specified). Here we also open the jobstate.log file, and
        parse the dag.
        """
        # Initialize class variables from creator parameters
        self._out_file = outfile
        self._run_dir = rundir
        self._parent_workflow_id = parent_id
        self._root_workflow_id = root_id
        self._sink = database
        self._dashboard_sink = dashboard_database
        self._database_url = database_url
        self._database_disabled = False
        self._workflow_start = int(time.time())
        self._enable_notifications = enable_notifications
        self._replay_mode = replay_mode
        self._notifications_manager = notifications_manager
        self._output_dir = output_dir
        self._store_stdout_stderr = store_stdout_stderr
        #self._last_known_state = last_known_state  #last known state of the workflow. updated whenever change_wf_state is called

        # Initialize other class variables
        self._wf_uuid = None
        self._dag_file_name = None
        self._static_bp_file = None
        self._dax_label = None
        self._dax_version = None
        self._dax_file = None
        self._dax_index = None
        self._timestamp = None
        self._submit_hostname = None
        self._submit_dir = None                 # submit dir from braindump file (run dir, if submit_dir key is not found)
        self._original_submit_dir = None        # submit dir from braindump file (jsd dir, if submit_dir key is not found)
        self._planner_arguments = None
        self._user = None
        self._grid_dn = None
        self._planner_version = None
        self._last_submitted_job = None
        self._jobs_map = {}
        self._jobs = {}
        self._job_submit_seq = 1
        self._log_file = None                   # monitord.log file
        self._jsd_file = None                   # jobstate.log file
        self._notify_file = None                # notification file
        self._notifications = None              # list of notifications for this workflow
        self._JSDB = None                       # Handle for jobstate.log file
        self._job_counters = {}                 # Job counters for figuring out which output file to parse
        self._job_info = {}                     # jobid --> [sub_file, pre_exec, pre_args, post_exec, post_args, is_subdag, subdag_dag, subdag_dir, prescript_log]
        self._valid_braindb = True              # Flag for creating a new brain db if we don't find one
        self._line = 0                          # line number from dagman.out file
        self._last_processed_line = 0           # line last processed by the monitoring daemon
        self._previous_processed_line = 0       # line last processed by a previous instance of monitord
        self._restart_count = 0                 # Keep track of how many times the workflow was restarted
        self._skipping_recovery_lines = False   # Flag for skipping the repeat duplicate messages generated by DAGMan
        self._dagman_condor_id = None           # Condor id of the current DAGMan
        self._dagman_pid = 0                    # Condor DAGMan's PID
        self._current_timestamp = 0             # Last timestamp from DAGMan
        self._dagman_exit_code = None           # Keep track of when to finish this workflow
        self._monitord_exit_code = 0            # Keep track of errors inside monitord
        self._finished = False                  # keep track so we don't finish multiple times
        self._condorlog = None                  # Condor common logfile
        self._multiline_file_flag = False       # Track multiline user log files, DAGMan > 6.6
        self._walltime = {}                     # jid --> walltime
        self._job_site = {}                     # last site a job was planned for
        self._last_known_state = None           # last known state of the workflow. updated whenever change_wf_state is called
        self._is_pmc_dag = False                # boolean to track whether monitord is parsing a PMC DAG i.e pmc-only mode of Pegasus

        self.init_clean()

        # Parse the braindump file
        wfparams = utils.slurp_braindb(rundir, workflow_config_file)

        if len(wfparams) == 0:
            # Set flag for creating a braindb file if nothing was read
            self._valid_braindb = False

        # Go through wfparams, and read what we need
        if "wf_uuid" in wfparams:
            if wfparams["wf_uuid"] is not None:
                self._wf_uuid = wfparams["wf_uuid"]
        else:
            logger.error("wf_uuid not specified in braindump, skipping this (sub-)workflow. %s %s " %(rundir, workflow_config_file) )
            self._monitord_exit_code = 1
            return
        # Now that we have the wf_uuid, set root_wf_uuid if not already set
        if self._root_workflow_id is None:
            self._root_workflow_id = self._wf_uuid
        if "dax_label" in wfparams:
            self._dax_label = wfparams["dax_label"]
        else:
            # Use "label" if "dax_label" not found
            if "label" in wfparams:
                self._dax_label = wfparams["label"]
        if "dax_index" in wfparams:
            self._dax_index = wfparams["dax_index"]
        if "dax_version" in wfparams:
            self._dax_version = wfparams["dax_version"]
        if "dax" in wfparams:
            self._dax_file = wfparams["dax"]
        if "dag" in wfparams:
            self._dag_file_name = wfparams["dag"]
        else:
            logger.error("dag not specified in braindump, skipping this (sub-)workflow...")
            self._monitord_exit_code = 1
            return
        if "timestamp" in wfparams:
            self._timestamp = wfparams["timestamp"]
        else:
            # Use "pegasus_wf_time" if "timestamp" not found
            if "pegasus_wf_time" in wfparams:
                self._timestamp = wfparams["pegasus_wf_time"]
        # Convert timestamp from YYYYMMDDTHHMMSSZZZZZ to Epoch
        if self._timestamp is not None:
            # Convert timestamp to epoch
            wf_timestamp = utils.epochdate(self._timestamp)
            if wf_timestamp is not None:
                self._timestamp = wf_timestamp
            else:
                # Couldn't do it, let's just use the current time
                self._timestamp = int(time.time())
        else:
            # No timestamp information is available, just use current time
            self._timestamp = int(time.time())
        if "submit_dir" in wfparams:
            self._submit_dir = wfparams["submit_dir"]
            self._original_submit_dir = os.path.normpath(wfparams["submit_dir"])
        else:
            # Use "run" if "submit_dir" not found
            if "run" in wfparams:
                self._submit_dir = wfparams["run"]
            # Use "jsd" if "submit_dir" is not found
            if "jsd" in wfparams:
                self._original_submit_dir = os.path.dirname(os.path.normpath(wfparams["jsd"]))
        if "planner_version" in wfparams:
            self._planner_version = wfparams["planner_version"]
        else:
            # Use "pegasus_version" if "planner_version" not found
            if "pegasus_version" in wfparams:
                self._planner_version = wfparams["pegasus_version"]
        if "planner_arguments" in wfparams:
            self._planner_arguments = wfparams["planner_arguments"]
        if "submit_hostname" in wfparams:
            self._submit_hostname = wfparams["submit_hostname"]
        if "user" in wfparams:
            self._user = wfparams["user"]
        if "grid_dn" in wfparams:
            self._grid_dn = wfparams["grid_dn"]

        if not self._replay_mode:
            # Recover state from a previous run
            self.read_workflow_state()
            self.read_workflow_progress()
            if self._previous_processed_line != 0:
                # Recovery mode detected, reset last_processed_line so
                # that we start from the beginning of the dagman.out
                # file...
                logger.info( "Setting last processed line to 0 in recovery mode to ensure population starts afresh")
                self._last_processed_line = 0

        # Determine location of jobstate.log file
        my_jsd = (jsd or utils.jobbase)

        if self._output_dir is None:
            # Make sure we have an absolute path
            self._jsd_file = os.path.join(rundir, my_jsd)
        else:
            self._jsd_file = os.path.join(rundir, self._output_dir, "%s-%s" % (self._wf_uuid, my_jsd))

        if not os.path.isfile(self._jsd_file):
            logger.info("creating new file %s" % (self._jsd_file))

        try:
            # Create new file, or append to an existing one
            if not self._replay_mode and self._previous_processed_line == 0:
                # Append to current one if not in replay mode and not
                # in recovering from previous errors
                # this is for rescue dags and when a workflow is run for the first time
                logger.info( "Appending to exisitng jobstate.log replay_mode %s previous_processed_line %s" %(self._replay_mode, self._previous_processed_line))
                self._JSDB = open(self._jsd_file, 'a', 0)
            else:
                # Rotate jobstate.log file, if any in case of replay
                # mode of if we are starting from the beginning
                # because of a previous failure
                # or the recover mode
                utils.rotate_log_file(self._jsd_file)
                logger.info( " Rotating jobstate.log replay_mode %s previous_processed_line %s" %(self._replay_mode, self._previous_processed_line))
                self._JSDB = open(self._jsd_file, 'w', 0)
        except:
            logger.critical("error creating/appending to %s!" % (self._jsd_file))
            self._monitord_exit_code = 1
            return

        # Skip notifications, if disabled
        if self._enable_notifications and self._notifications_manager is not None:
            if "notify" in wfparams:
                self._notify_file = wfparams["notify"]
                # Add rundir to notifications filename
                if self._run_dir is not None:
                    self._notify_file = os.path.join(self._run_dir, self._notify_file)
                # Read notification file
                if self._notifications_manager.read_notification_file(self._notify_file, self._wf_uuid) == 0:
                    # Disable notifications, if this workflow doesn't include any...
                    self._enable_notifications = False

        # Say hello.... add start information to JSDB
        self._JSDB.write("%d INTERNAL *** MONITORD_STARTED ***\n" % (self._workflow_start))

        # Write monitord.started file
        if self._output_dir is None:
            my_start_file = os.path.join(self._run_dir, MONITORD_START_FILE)
        else:
            my_start_file = os.path.join(self._output_dir, "%s-%s" % (self._wf_uuid, MONITORD_START_FILE))

        my_now = int(time.time())
        utils.write_pid_file(my_start_file, my_now)

        # Remove monitord.done file, if it is there
        if self._output_dir is None:
            my_touch_name = os.path.join(self._run_dir, MONITORD_DONE_FILE)
        else:
            my_touch_name = os.path.join(self._output_dir, "%s-%s" % (self._wf_uuid, MONITORD_DONE_FILE))

        try:
            os.unlink(my_touch_file)
        except:
            pass

        # Add this workflow to Workflow's class master list
        if not rundir in Workflow.wf_list:
            Workflow.wf_list[rundir] = {"wf_uuid": self._wf_uuid,
                                        "parent_workflow_id": self._parent_workflow_id}

        # All done... last step is to send to the database the workflow plan event,
        # along with all the static information generated by pegasus-plan
        # However, we only do this, if this is the first time we run
        if self._sink is not None and self._last_processed_line == 0:
            # Make sure NetLogger parser is available
            if NLSimpleParser is None:
                logger.critical("NetLogger parser is not loaded, exiting...")
                sys.exit(1)
            # Create NetLogger parser
            my_bp_parser = NLSimpleParser(parse_date=False)
            # Figure out static data filename, and create full path name
            my_bp_file = os.path.splitext(self._dag_file_name)[0] + ".static.bp"
            self._static_bp_file = os.path.join(self._run_dir, my_bp_file)

            # Open static bp file
            try:
                my_static_file = open(self._static_bp_file, 'r')
            except:
                logger.critical("cannot find static bp file %s, exiting..." % (self._static_bp_file))
                sys.exit(1)

            # Send workflow plan info to database
            self.db_send_wf_info()

            # Send event to mark the start of the static content
            self.output_to_db("static.start", {})

            # Process static bp file
            try:
                for my_line in my_static_file:
                    my_keys = {}
                    my_keys = my_bp_parser.parseLine(my_line)
                    if len(my_keys) == 0:
                        continue
                    if not "event" in my_keys:
                        logger.error("bad event in static bp file: %s, continuing..." % (my_line))
                        continue
                    my_event = my_keys["event"]
                    del my_keys["event"]
                    # Convert timestamp to epochtime
                    if "ts" in my_keys:
                        my_new_ts = utils.epochdate(my_keys["ts"])
                        if my_new_ts is not None:
                            my_keys["ts"] = my_new_ts
                    # Send event to database
                    self.output_to_db(my_event, my_keys)
            except:
                logger.critical("error processing static bp file %s, exiting..." % (self._static_bp_file))
                logger.critical(traceback.format_exc())
                sys.exit(1)
            # Close static bp file
            try:
                my_static_file.close()
            except:
                logger.warning("error closing static bp file %s, continuing..." % (self._static_bp_file))

            # Send event to mark the end of the static content
            self.output_to_db("static.end", {})

        # If this workflow is a subworkflow and has a parent_id,
        # parent_jobid and parent_jobseq, we send an event to link
        # this workflow's id to the parent job...
        if (self._sink is not None and self._parent_workflow_id is not None
            and parent_jobid is not None and parent_jobseq is not None):
            self.db_send_subwf_link(self._wf_uuid, self._parent_workflow_id, parent_jobid, parent_jobseq)

    def map_subwf(self, parent_jobid, parent_jobseq, wf_info):
        """
        This function creates a link between a subworkflow and its parent job
        """
        # If this workflow is a subworkflow and has a parent_id,
        # parent_jobid and parent_jobseq, we send an event to link
        # this workflow's id to the parent job...
        if "wf_uuid" in wf_info:
            sub_wf_id = wf_info["wf_uuid"]
        else:
            sub_wf_id = None
        if "parent_workflow_id" in wf_info:
            parent_wf_id = wf_info["parent_workflow_id"]
        else:
            parent_wf_id = None
        if (self._sink is not None and sub_wf_id is not None and
            parent_wf_id is not None and parent_jobid is not None and parent_jobseq is not None):
            self.db_send_subwf_link(sub_wf_id, parent_wf_id, parent_jobid, parent_jobseq)

    def end_workflow(self):
        """
        This function writes the last line in the jobstate.log and closes
        the file.
        """
        if self._finished:
            return
        self_finished = True

        my_workflow_end = int(time.time())

        if self._output_dir is None:
            my_recover_file = os.path.join(self._run_dir, MONITORD_RECOVER_FILE)
        else:
            my_recover_file = os.path.join(self._output_dir, "%s-%s" % (self._wf_uuid,
                                                                    MONITORD_RECOVER_FILE))

        self._JSDB.write("%d INTERNAL *** MONITORD_FINISHED %d ***\n" % (my_workflow_end, self._monitord_exit_code))
        self._JSDB.close()

        # Save all state to disk so that we can start again later
        self.write_workflow_state()

        # Delete recovery file
        try:
            os.unlink(my_recover_file)
            logger.info("recovery file deleted: %s" % (my_recover_file))
        except:
            logger.warning("unable to remove recover file: %s" % (my_recover_file))

        # Write monitord.done file
        if self._output_dir is None:
            my_touch_name = os.path.join(self._run_dir, MONITORD_DONE_FILE)
        else:
            my_touch_name = os.path.join(self._output_dir, "%s-%s" % (self._wf_uuid, MONITORD_DONE_FILE))
        try:
            TOUCH = open(my_touch_name, "w")
            TOUCH.write("%s %.3f\n" % (utils.isodate(my_workflow_end),
                                       (my_workflow_end - self._workflow_start)))
            TOUCH.close()
        except:
            logger.error("writing %s" % (my_touch_name))

        # Remove our notifications from the notification lists
        if self._notifications_manager is not None:
            self._notifications_manager.remove_notifications(self._wf_uuid)

        if not self._replay_mode:
            # Attempt to copy the condor common logfile to the current directory
            if self._condorlog is not None:
                if (os.path.isfile(self._condorlog) and
                    os.access(self._condorlog, os.R_OK) and
                    self._condorlog.find('/') == 0):

                    # Copy common condor log to local directory
                    my_log = utils.out2log(self._run_dir, self._out_file)[0]
                    my_cmd = "/bin/cp -p %s %s.copy" % (self._condorlog, my_log)
                    my_status, my_output = commands.getstatusoutput(my_cmd)

                    if my_status == 0:
                        # Copy successful
                        try:
                            os.unlink(my_log)
                        except:
                            logger.error("removing %s" % (my_log))
                        else:
                            try:
                                os.rename("%s.copy" % (my_log), my_log)
                            except:
                                logger.error("renaming %s.copy to %s" % (my_log, my_log))
                            else:
                                logger.info("copied common log to %s" % (self._run_dir))
                    else:
                        logger.info("%s: %d:%s" % (my_cmd, my_status, my_output))

    def find_jobid(self, jobid):
        """
        This function finds the job_submit_seq of a given jobid by
        checking the _jobs_map dict. Since add_job will update
        _jobs_map, this function will return the job_submit_seq of the
        latest jobid added to the workflow
        """
        if jobid in self._jobs_map:
            return self._jobs_map[jobid]

        # Not found, return None
        return None

    def find_job_submit_seq(self, jobid, sched_id=None):
        """
        If a jobid already exists and is in the PRE_SCRIPT_SUCCESS
        mode, this function returns its job_submit_seq. Otherwise, it
        returns None, meaning a new job needs to be created
        """
        # Look for a jobid
        my_job_submit_seq = self.find_jobid(jobid)

        # No such job, return None
        if my_job_submit_seq is None:
            return None

        # Make sure the job is there
        if not (jobid, my_job_submit_seq) in self._jobs:
            logger.warning("cannot find job: %s, %s" % (jobid, my_job_submit_seq))
            return None

        my_job = self._jobs[jobid, my_job_submit_seq]
        if my_job._job_state == "PRE_SCRIPT_SUCCESS" or my_job._job_state == "DAGMAN_SUBMIT":
            # jobid is in "PRE_SCRIPT_SUCCESS" or "DAGMAN_SUBMIT"  state,
            # just return job_submit_seq
            return my_job_submit_seq

        # Ok, check sched_id if it is not None...
        if sched_id is not None:
            if my_job._sched_id == sched_id:
                # sched_id matches job we already have... must be an
                # out-of-order submit event...
                return my_job_submit_seq

        # jobid is in another state, return None
        return None

    def db_send_job_brief(self, my_job, event, status=None):
        """
        This function sends to the DB basic state events for a
        particular job
        """
        # Check if database is configured
        if self._sink is None:
            return

        # Start empty
        kwargs = {}

        # Make sure we include the wf_uuid, name, and job_submit_seq
        kwargs["xwf__id"] = my_job._wf_uuid
        kwargs["job__id"] = my_job._exec_job_id
        kwargs["job_inst__id"] = my_job._job_submit_seq
        kwargs["ts"] = my_job._job_state_timestamp
        kwargs["js__id"] = my_job._job_state_seq
        if my_job._sched_id is not None:
            kwargs["sched__id"] = my_job._sched_id
        if status is not None:
            kwargs["status"] = status
            if status != 0:
                kwargs["level"] = "Error"

        if event == "post.end":
            # For post-script SUCCESS/FAILED, we send the exitcode
            kwargs["exitcode"] = str(my_job._post_script_exitcode)

        if event == "pre.end":
            # For pre-script SUCCESS/FAILED, we send the exitcode
            kwargs["exitcode"] = str(my_job._pre_script_exitcode)

        # Send job state event to database
        self.output_to_db("job_inst." + event, kwargs)

    def db_send_job_start(self, my_job):
        """
        This function sends to the DB the main.start event
        """
        # Check if database is configured
        if self._sink is None:
            return

        # Start empty
        kwargs = {}

        # Make sure we include the wf_uuid, name, and job_submit_seq
        kwargs["xwf__id"] = my_job._wf_uuid
        kwargs["job__id"] = my_job._exec_job_id
        kwargs["job_inst__id"] = my_job._job_submit_seq
        kwargs["ts"] = my_job._job_state_timestamp
        kwargs["js__id"] = my_job._job_state_seq

        if my_job._input_file is not None:
            kwargs["stdin.file"] = my_job._input_file
        if my_job._output_file is not None:
            kwargs["stdout.file"] = my_job._output_file
        if my_job._error_file is not None:
            kwargs["stderr.file"] = my_job._error_file
        if my_job._sched_id is not None:
            kwargs["sched__id"] = my_job._sched_id

        # Send job state event to database
        self.output_to_db("job_inst.main.start", kwargs)

    def db_send_job_end(self, my_job, status=None, flush_to_stampede=True):
        """
        This function sends to the DB the main.end event
        """
        # Check if database is configured
        if self._sink is None:
            return

        # Start empty
        kwargs = {}

        # Make sure we include the wf_uuid, name, and job_submit_seq
        kwargs["xwf__id"] = my_job._wf_uuid
        kwargs["job__id"] = my_job._exec_job_id
        kwargs["job_inst__id"] = my_job._job_submit_seq
        kwargs["ts"] = my_job._job_state_timestamp
        kwargs["js__id"] = my_job._job_state_seq

        if my_job._site_name is not None:
            kwargs["site"] = my_job._site_name
        else:
            kwargs["site"] = ""
        if my_job._remote_user is not None:
            kwargs["user"] = my_job._remote_user
        else:
            if self._user is not None:
                kwargs["user"] = self._user

        if my_job._main_job_start is not None and my_job._main_job_done is not None:
            # If we have both timestamps, let's try to compute the local duration
            try:
                my_duration = int(my_job._main_job_done) - int(my_job._main_job_start)
                kwargs["local__dur"] = my_duration
            except:
                # Nothing to do, this is not mandatory
                pass
        if my_job._input_file is not None:
            kwargs["stdin__file"] = my_job._input_file
        else:
            # This is not mandatory, according to the schema
            pass


        # Use constant for now... will change it
        if my_job._main_job_multiplier_factor is not None:
            kwargs["multiplier_factor"] = str(my_job._main_job_multiplier_factor)

        # Use the job exitcode for now (if the job has a postscript, it will get updated later
        kwargs["exitcode"] = str(my_job._main_job_exitcode)

        if my_job._sched_id is not None:
            kwargs["sched__id"] = my_job._sched_id
        if status is not None:
            kwargs["status"] = status
            if status != 0:
                kwargs["level"] = "Error"
        else:
            kwargs["status"] = -1
            kwargs["level"] = "Error"

        if flush_to_stampede:
            self.flush_db_send_job_end( my_job, kwargs )
        else:
            # PM-793 we cannot load the stdout stderr right now
            # have to wait for the postscript to finish
            my_job._deferred_job_end_kwargs = kwargs



    def flush_db_send_job_end(self, my_job, kwargs):
        """
        This function sends to the DB the main.end event
        Note: this is a soft flush from a monitord to the stampede loader
        Not the stampede loader, that has a separate mechanism
        to batch and load events into the database
        """

        #PM-814 remote working directory , cluster_start and cluster duration are
        #all parsed from the job output file. So these can only be set after
        #the job output has been parsed
        if my_job._remote_working_dir is not None:
            kwargs["work_dir"] = my_job._remote_working_dir
        else:
            if self._original_submit_dir is not None:
                kwargs["work_dir"] = self._original_submit_dir
        if my_job._cluster_start_time is not None:
            kwargs["cluster__start"] = my_job._cluster_start_time
        if my_job._cluster_duration is not None:
            kwargs["cluster__dur"] = my_job._cluster_duration



        self.load_stdout_err_in_job_instance( my_job, kwargs )
        # Send job state event to database
        self.output_to_db("job_inst.main.end", kwargs)

        # Clean up stdout and stderr, to avoid memory issues...
        if my_job._deferred_job_end_kwargs is not None:
            my_job._deferred_job_end_kwargs = None

        if my_job._stdout_text is not None:
            my_job._stdout_text = None
        if my_job._stderr_text is not None:
            my_job._stderr_text = None
        return


    def load_stdout_err_in_job_instance( self, my_job, kwargs ):
        """
        Loads the information from the job stdout and stderr into the job_instance event's kwargs

        :param my_job:
        :param kwargs:
        :return:
        """
        if my_job._output_file is not None:
            if my_job._kickstart_parsed or my_job._has_rotated_stdout_err_files:
                # Only use rotated filename for job with kickstart output
                kwargs["stdout__file"] = my_job._output_file + ".%03d" % (my_job._job_output_counter)
            else:
                kwargs["stdout__file"] = my_job._output_file
        else:
            kwargs["stdout__file"] = ""
        if my_job._error_file is not None:
            if my_job._kickstart_parsed or my_job._has_rotated_stdout_err_files:
                # Only use rotated filename for job with kickstart output
                kwargs["stderr__file"] = my_job._error_file + ".%03d" % (my_job._job_output_counter)
            else:
                kwargs["stderr__file"] = my_job._error_file
        else:
            kwargs["stderr__file"] = ""
        if self._store_stdout_stderr:
            # Only add stdout and stderr text fields if user hasn't disabled it
            if my_job._stdout_text is not None:
                if len(my_job._stdout_text) > MAX_OUTPUT_LENGTH:
                    # Need to truncate to avoid database problems...
                    kwargs["stdout__text"] = my_job._stdout_text[:MAX_OUTPUT_LENGTH]
                    logger.warning("truncating stdout for job %s" % (my_job._exec_job_id))
                else:
                    # Put everything in
                    kwargs["stdout__text"] = my_job._stdout_text
            if my_job._stderr_text is not None:
                if len(my_job._stderr_text) > MAX_OUTPUT_LENGTH:
                    # Need to truncate to avoid database problems...
                    kwargs["stderr__text"] = my_job._stderr_text[:MAX_OUTPUT_LENGTH]
                    logger.warning("truncating stderr for job %s" % (my_job._exec_job_id))
                else:
                    # Put everything in
                    kwargs["stderr__text"] = my_job._stderr_text



    def db_send_task_start(self, my_job, task_type, task_id=None, invocation_record=None):
        """
        This function sends to the database task start
        events. task_type is either "PRE_SCRIPT", "MAIN_JOB", or
        "POST_SCRIPT"
        """
        # Check if database is configured
        if self._sink is None:
            return

        # Start empty
        kwargs = {}

        if invocation_record is None:
            invocation_record = {}

        # Sanity check, verify task type
        if task_type != "PRE_SCRIPT" and task_type != "POST_SCRIPT" and task_type != "MAIN_JOB":
            logger.warning("unknown task type: %s" % (task_type))
            return

        # Make sure we include the wf_uuid, name, and job_submit_seq
        kwargs["xwf__id"] = my_job._wf_uuid
        kwargs["job__id"] = my_job._exec_job_id
        kwargs["job_inst__id"] = my_job._job_submit_seq

        if task_type == "PRE_SCRIPT":
            # This is a PRE SCRIPT invocation
            # Add PRE_SCRIPT task id to this event
            kwargs["inv__id"] = PRESCRIPT_TASK_ID
            kwargs["ts"] = my_job._pre_script_start
        elif task_type == "POST_SCRIPT":
            # This is a POST SCRIPT invocation
            kwargs["inv__id"] = POSTSCRIPT_TASK_ID
            kwargs["ts"] = my_job._post_script_start
        elif task_type == "MAIN_JOB":
            # This is a MAIN JOB invocation
            if task_id is not None:
                kwargs["inv__id"] = task_id
            else:
                logger.warning("warning: task id is not specified... skipping task...")
                return
            if "start" in invocation_record:
                # Need to convert it to epoch data
                my_start = utils.epochdate(invocation_record["start"])
            else:
                # Not in the invocation record, let's use our own time keeping
                my_start = my_job._main_job_start
                if my_start is None:
                    # This must be a zero duration job (without an ULOG_EXECUTE), just use the end time
                    my_start = my_job._main_job_done
            if my_start is not None:
                kwargs["ts"] = my_start

        # Send job event to database
        self.output_to_db("inv.start", kwargs)

    def db_send_task_end(self, my_job, task_type, task_id=None, invocation_record=None):
        """
        This function sends to the database task end events with all
        the information. task_type is either "PRE_SCRIPT", "MAIN_JOB",
        or "POST_SCRIPT"
        """
        # Check if database is configured
        if self._sink is None:
            return

        # Start empty
        kwargs = {}

        if invocation_record is None:
            invocation_record = {}

        # Sanity check, verify task type
        if task_type != "PRE_SCRIPT" and task_type != "POST_SCRIPT" and task_type != "MAIN_JOB":
            logger.warning("unknown task type: %s" % (task_type))
            return

        # Make sure we include the wf_uuid, name, and job_submit_seq
        kwargs["xwf__id"] = my_job._wf_uuid
        kwargs["job__id"] = my_job._exec_job_id
        kwargs["job_inst__id"] = my_job._job_submit_seq

        if task_type == "PRE_SCRIPT":
            # This is a PRE SCRIPT invocation
            kwargs["inv__id"] = PRESCRIPT_TASK_ID
            kwargs["transformation"] = "dagman::pre"
            # For prescript tasks, nothing to put in the task_id field
            if my_job._pre_script_start is not None:
                kwargs["start_time"] = my_job._pre_script_start
            else:
                kwargs["start_time"] = my_job._pre_script_done
            try:
                kwargs["dur"] = my_job._pre_script_done - my_job._pre_script_start
                kwargs["remote_cpu_time"] = my_job._pre_script_done - my_job._pre_script_start
            except:
                # Duration cannot be determined, possibly a missing PRE_SCRIPT_START event
                kwargs["dur"] = 0
            kwargs["exitcode"] = str(my_job._pre_script_exitcode)
            if my_job._exec_job_id in self._job_info:
                if self._job_info[my_job._exec_job_id][1] is not None:
                    kwargs["executable"] = self._job_info[my_job._exec_job_id][1]
                else:
                    kwargs["executable"] = ""
                if self._job_info[my_job._exec_job_id][2] is not None:
                    kwargs["argv"] = self._job_info[my_job._exec_job_id][2]
            else:
                kwargs["executable"] = ""
            kwargs["ts"] = my_job._pre_script_done
        elif task_type == "POST_SCRIPT":
            # This is a POST SCRIPT invocation
            kwargs["inv__id"] = POSTSCRIPT_TASK_ID
            kwargs["transformation"] = "dagman::post"
            # For postscript tasks, nothing to put in the task_id field
            if my_job._post_script_start is not None:
                kwargs["start_time"] = my_job._post_script_start
            else:
                kwargs["start_time"] = my_job._post_script_done
            try:
                kwargs["dur"] = my_job._post_script_done - my_job._post_script_start
                kwargs["remote_cpu_time"] = my_job._post_script_done - my_job._post_script_start
            except:
                # Duration cannot be determined, possibly a missing POST_SCRIPT_START event
                kwargs["dur"] = 0
            kwargs["exitcode"] = str(my_job._post_script_exitcode)
            if my_job._exec_job_id in self._job_info:
                if self._job_info[my_job._exec_job_id][3] is not None:
                    kwargs["executable"] = self._job_info[my_job._exec_job_id][3]
                else:
                    kwargs["executable"] = ""
                if self._job_info[my_job._exec_job_id][4] is not None:
                    kwargs["argv"] = self._job_info[my_job._exec_job_id][4]
            else:
                kwargs["executable"] = ""
            kwargs["ts"] = my_job._post_script_done
        elif task_type == "MAIN_JOB":
            # This is a MAIN JOB invocation
            if task_id is not None:
                kwargs["inv__id"] = task_id
            else:
                logger.warning("warning: task id is not specified... skipping task...")
                return
            if "transformation" in invocation_record:
                kwargs["transformation"] = invocation_record["transformation"]
            else:
                if my_job._main_job_transformation is not None:
                    kwargs["transformation"] = my_job._main_job_transformation
                else:
                    if (my_job._exec_job_id in self._job_info and
                        self._job_info[my_job._exec_job_id][5] == True):
                        kwargs["transformation"] = "condor::dagman"
            if "derivation" in invocation_record:
                if invocation_record["derivation"] != "null":
                    # Make sure it is not "null"
                    kwargs["task__id"] = invocation_record["derivation"]
            else:
                # Lets see if we have the derivation from the submit file
                if my_job._main_job_derivation is not None:
                    kwargs["task__id"] = my_job._main_job_derivation
                else:
                    # Nothing to do if we cannot get the derivation
                    # from the kickstart record or submit file
                    pass
            if "start" in invocation_record:
                # Need to convert it to epoch data
                my_start = utils.epochdate(invocation_record["start"])
            else:
                # Not in the invocation record, let's use our own time keeping
                my_start = my_job._main_job_start
                if my_start is None:
                    # This must be a zero duration job (without an ULOG_EXECUTE), just use the end time
                    my_start = my_job._main_job_done
            if my_start is not None:
                kwargs["start_time"] = my_start
            if "duration" in invocation_record:
                kwargs["dur"] = invocation_record["duration"]
            else:
                # Duration not in the invocation record
                if my_job._main_job_start is not None and my_job._main_job_done is not None:
                    try:
                        my_duration = int(my_job._main_job_done) - int(my_job._main_job_start)
                    except:
                        my_duration = None
                    if my_duration is not None:
                        kwargs["dur"] = my_duration
                elif my_job._main_job_done is not None:
                    # This must be a zero duration job (without an ULOG_EXECUTE)
                    # In this case, duration should be set to ZERO
                    kwargs["dur"] = 0
            if "utime" in invocation_record and "stime" in invocation_record:
                try:
                    kwargs["remote_cpu_time"] = (float(invocation_record["utime"]) +
                                                 float(invocation_record["stime"]))
                except ValueError:
                    pass
            if my_start is not None and "duration" in invocation_record:
                # Calculate timestamp for when this task finished
                try:
                    kwargs["ts"] = int(my_start + float(invocation_record["duration"]))
                except:
                    # Something went wrong, just use the time the main job finished
                    kwargs["ts"] = my_job._main_job_done
            else:
                kwargs["ts"] = my_job._main_job_done
            if "raw" in invocation_record:
                kwargs["exitcode"] = invocation_record["raw"]
            else:
                if my_job._main_job_exitcode is not None:
                    kwargs["exitcode"] = str(my_job._main_job_exitcode)

            if "name" in invocation_record:
                kwargs["executable"] = invocation_record["name"]
            else:
                if my_job._main_job_executable is not None:
                    kwargs["executable"] = my_job._main_job_executable
                else:
                    if (my_job._exec_job_id in self._job_info and
                        self._job_info[my_job._exec_job_id][5] == True):
                        kwargs["executable"] = condor_dagman_executable
                    else:
                        kwargs["executable"] = ""
            if "argument-vector" in invocation_record:
                if invocation_record["argument-vector"] is not None and invocation_record["argument-vector"] != "":
                    kwargs["argv"] = invocation_record["argument-vector"]
            else:
                if my_job._main_job_arguments is not None and my_job._main_job_arguments != "":
                    kwargs["argv"] = my_job._main_job_arguments

        if "exitcode" in kwargs:
            if kwargs["exitcode"] != "0":
                kwargs["level"] = "Error"
        else:
            kwargs["level"] = "Error"

        # sanity check and log error about missing exitcode
        if kwargs["exitcode"] is None:
            logger.error( "Exitcode not set for task %s", kwargs )

        # Send job event to database
        self.output_to_db("inv.end", kwargs)

    def db_send_host_info(self, my_job, record):
        """
        This function sends host information collected from the
        kickstart record to the database.
        """
        # Check if database is configured
        if self._sink is None:
            return

        # Start empty
        kwargs = {}

        # Make sure we include the wf_uuid, name, and job_submit_seq
        kwargs["xwf__id"] = my_job._wf_uuid
        kwargs["job__id"] = my_job._exec_job_id
        kwargs["job_inst__id"] = my_job._job_submit_seq

        # Add information about the host
        if "hostname" in record:
            kwargs["hostname"] = record["hostname"]
        else:
            # Don't know what the hostname is
            kwargs["hostname"] = "unknown"
        if "hostaddr" in record:
            kwargs["ip"] = record["hostaddr"]
        else:
            # Don't know what the ip address is
            kwargs["ip"] = "unknown"
        if "resource" in record:
            kwargs["site"] = record["resource"]
        else:
            # Don't know what the site name is
            kwargs["site"] = "unknown"
        if "total" in record:
            kwargs["total_memory"] = record["total"]
        else:
            # This is not mandatory
            pass
        if "system" in record and "release" in record and "machine" in record:
            kwargs["uname"] = record["system"] + "-" + record["release"] + "-" + record["machine"]
        else:
            # This is not mandatory
            pass

        # Add timestamp
        kwargs["ts"] = self._current_timestamp

        # Send host event to database
        self.output_to_db("job_inst.host.info", kwargs)


    def db_send_files_metadata( self, my_job, my_task_id, files ):
        """
        This function sends metadata population events for each files
        :param my_job:
        :param my_task_id:
        :param files: a dictionary indexed by lfn where value is a map of metadata attributes
        :return:
        """
        # Check if database is configured
        if self._sink is None:
            return

        # Start empty
        for lfn in files.keys():
            metadata = files[lfn]
            logger.debug( "Generating metadata events for file %s %s" %( lfn, metadata))
            kwargs = {}

            #sample event generated by planner for rc meta
            # ts=2015-10-15T20:57:32.790870Z event=rc.meta xwf.id=f9eb9b2c-60b7-43ce-be0c-6b9dd8ab807d lfn.id="f.b1" key="final_output" value="true"
            # shoudl be consistent

            # Make sure we include the wf_uuid ,
            kwargs["xwf__id"] = my_job._wf_uuid
            kwargs["lfn__id"] = lfn
            for key in metadata.keys():
                #send an event per metadata key value pair
                kwargs[ "key" ] = key
                kwargs[ "value" ] = metadata[key]
                self.output_to_db( "rc.meta", kwargs)



    def parse_job_output(self, my_job, job_state):
        """
        This function tries to parse the kickstart output file of a
        given job and collect information for the stampede schema.
        """
        my_output = []
        parse_kickstart = True

        #a boolean to track if the job has rotated stdout/stderr files
        #used to track the case where we have rotated files for non kickstart jobs
        my_job_has_rotated_stdout_err_files = False

        # Check if this is a subdag job
        if (my_job._exec_job_id in self._job_info and
            self._job_info[my_job._exec_job_id][5] == True):
            # Disable kickstart_parsing...
            parse_kickstart = False

        # If job is a subdag job, skip looking for its kickstart output
        if parse_kickstart:
            # Compose kickstart output file name (base is the filename before rotation)
            my_job_output_fn_base = os.path.join(my_job._job_submit_dir, my_job._exec_job_id) + ".out"

            # PM-793 if there is a postscript associated then a job has rotated stdout|stderr
            # OR we are in the PMC only mode where there are no postscripts associated, but
            # still we have rotated logs
            my_job_output_fn = my_job_output_fn_base
            if self.job_has_postscript( my_job._exec_job_id) or self._is_pmc_dag:
                my_job_output_fn = my_job_output_fn_base + ".%03d" % (my_job._job_output_counter)
                my_job._has_rotated_stdout_err_files = True

            # First assume we will find rotated file
            my_parser = kickstart_parser.Parser(my_job_output_fn)
            my_output = my_parser.parse_stampede()

            # Check if successful
            if my_parser._open_error == True and not my_job.is_noop_job():
                logger.error("unable to read output file %s for job %s" % (my_job_output_fn, my_job._exec_job_id))

        # Initialize task id counter
        my_task_id = 1

        #PM-733 update the job with PegasusLite exitcode if it is one.
        my_pegasuslite_ec = self.get_pegasuslite_exitcode( my_job );
        if my_pegasuslite_ec is not None:
            #update the main job exitcode
            my_job._main_job_exitcode = my_pegasuslite_ec
            logger.debug ("Pegasus Lite Exitcode for job %s is %s" %( my_job._exec_job_id, my_pegasuslite_ec) )

        if len(my_output) > 0:
            # Parsing the output file resulted in some info... let's parse it

            # Add job information to the Job class.
            logger.debug("Starting extraction of job_info from job output file %s " % my_job_output_fn)
            my_invocation_found = my_job.extract_job_info(self._run_dir, my_output)
            logger.debug("Completed extraction of job_info from job output file %s " % my_job_output_fn)

            if my_invocation_found:
                # Loop through all records
                for record in my_output:
                    # Skip non-invocation records
                    if not "invocation" in record:
                        continue

                    # Take care of invocation-level notifications
                    if self.check_notifications() == True and self._notifications_manager is not None:
                        self._notifications_manager.process_invocation_notifications(self, my_job, my_task_id, record)

                    # Send task information to the database
                    self.db_send_task_start(my_job, "MAIN_JOB", my_task_id, record)
                    self.db_send_task_end(my_job, "MAIN_JOB", my_task_id, record)

                    # PM-992
                    # for outputs in xml record send information as file metadata
                    if "outputs" in record:
                        self.db_send_files_metadata( my_job, my_task_id, record["outputs"] )

                    # Increment task id counter
                    my_task_id = my_task_id + 1

                    # Send host information to the database
                    self.db_send_host_info(my_job, record)
            else:
                # No invocation found, but possibly task records are present...
                # This can be the case for clustered jobs when Kickstart is not used.
                my_tasks = {}
                for record in my_output:
                    if "task" in record:
                        # Ok, this is a task record
                        if not "id" in record:
                            logger.warning("id missing from task record... skipping to next one")
                            continue
                        try:
                            my_id = int(record["id"])
                        except:
                            logger.warning("task id looks invalid, cannot convert it to int: %s skipping to next" % (record["id"]))
                            continue
                        # Add to our list
                        my_tasks[my_id] = record

                if len(my_tasks) > 0:
                    # Now, bring information from the .in file
                    my_status = self.parse_in_file(my_job._exec_job_id, my_tasks)
                    if my_status is True:
                        # Parsing the in file completed, now generate tasks by task order
                        for i in sorted(my_tasks):
                            record = my_tasks[i]
                            # Take care of renaming the exitcode field
                            if "status" in record:
                                record["exitcode"] = record["status"] # This should not be needed anymore...
                                record["raw"] = record["status"]
                            # Validate record
                            if (not "transformation" in record or not "derivation" in record or
                                not "start" in record or not "duration" in record or
                                not "name" in record or not "argument-vector" in record):
                                logger.info("task %d has incomplete information, skipping it..." % (i))
                                continue

                            # Take care of invocation-level notifications
                            if self.check_notifications() == True and self._notifications_manager is not None:
                                self._notifications_manager.process_invocation_notifications(self, my_job, my_task_id, record)

                            # Ok, it all validates, send task information to the database
                            self.db_send_task_start(my_job, "MAIN_JOB", my_task_id, record)
                            self.db_send_task_end(my_job, "MAIN_JOB", my_task_id, record)

                            # Increment task id counter
                            my_task_id = my_task_id + 1
                else:
                    # No tasks found...
                    logger.info("no tasks found for job %s..." % (my_job._exec_job_id))
        else:
            # This is the case where we cannot find kickstart records
            # in the output file, this will be true for SUBDAG jobs as well

            # Take care of invocation-level notifications
            if self.check_notifications() == True and self._notifications_manager is not None:
                self._notifications_manager.process_invocation_notifications(self, my_job, my_task_id)

            # If we don't have any records, we only generate 1 task
            self.db_send_task_start(my_job, "MAIN_JOB", my_task_id)
            self.db_send_task_end(my_job, "MAIN_JOB", my_task_id)

            # Read stdout/stderr files, if not disabled by user
            if self._store_stdout_stderr:
                my_job.read_stdout_stderr_files(self._run_dir)

            # parse_kickstart will be False for subdag jobs
            if my_job._exec_job_id.startswith("subdax_") or not parse_kickstart:
                # For subdag and subdax jobs, we also generate a host event
                record = {}
                record["hostname"] = socket.getfqdn()
                try:
                    record["hostaddr"] = socket.gethostbyname(socket.getfqdn())
                except:
                    record["hostaddr"] = "unknown"
                record["resource"] = my_job._site_name
                # Send event to the database
                self.db_send_host_info(my_job, record)

        # register any files associated with the job
        self.register_files( my_job )



    def register_files( self, job ):
        """
        Registers files associated with a registration job .
        """
        # PM-918 check if it is a registration job and succeeded
        if not job._exec_job_id.startswith( "register_" ) or job._main_job_exitcode != 0 :
            return

        basename = "%s.in" %( job._exec_job_id )
        input_file = os.path.join( self._run_dir, basename )
        logger.info( "Populating locations corresponding to succeeded registration job  %s " %input_file )

        try:
            SUB = open(input_file, "r")
        except IOError:
            logger.error("unable to parse %s" % (input_file))
            return None

        # Parse input file
        for my_line in SUB:
            #split on whitespace - doing lazy parsing
            entry = my_line.split( );
            lfn = entry[0]
            pfn = entry[1]
            site = None
            for i in range( 2, len(entry) ):
                kv = entry[i]
                (key, value) = kv.split("=")
                value = value.strip("\"")
                if key == "site":
                    #all other attributes should have been populated while
                    #parsing the static.bp file
                    site = value
                    break

            #create the event for replica catalog to populate the pfn
            # Start empty
            kwargs = {}
            # Make sure we include the wf_uuid
            kwargs["xwf__id"] = self._wf_uuid
            kwargs["lfn__id"] = lfn
            kwargs["pfn"] = pfn
            kwargs["site"] = site

            # Send rc.pfn event to the database
            self.output_to_db("rc.pfn" , kwargs)



    def get_pegasuslite_exitcode( self, job ):
        """
        Determine if the stderr contains PegasusLite output, and if so returns the PegasusLite exitcode
        if found , else None
        """

        ec = None

        # if the stdout/stderr files are rotated
        # for non kickstart and kickstart launched jobs both
        error_basename = job._error_file

        #sanity check subdax or subdag jobs can have no error files
        if error_basename is None:
            return ec

        if job._has_rotated_stdout_err_files:
            error_basename += ".%03d" % ( job._job_output_counter)

        errfile =  os.path.join(self._run_dir, error_basename )
        if errfile is None or not os.path.isfile(errfile):
            return ec

        # Read the file first
        f = open(errfile)
        txt = f.read()
        f.close()

        #try and determine the exitcode from .err file
        ec_match = re_parse_pegasuslite_ec.search( txt )
        if ec_match:
            #a match yes it is a PegasusLite job . gleam the exitcode
            ec = ec_match.group(1)

        return ec


    def add_job(self, jobid, job_state, sched_id=None):
        """
        This function adds a new job to our list of jobs. It first checks if
        the job is already in our list in the PRE_SCRIPT_SUCCESS state, if so,
        we just update its sched id. Otherwise we create a new Job container.
        In any case, we always set the job state to job_state.
        """
        my_job_submit_seq = self.find_job_submit_seq(jobid, sched_id)

        if my_job_submit_seq is not None:
            # Job already exists
            if not (jobid, my_job_submit_seq) in self._jobs:
                logger.warning("cannot find job: %s, %s" % (jobid, my_job_submit_seq))
                return

            my_job = self._jobs[jobid, my_job_submit_seq]

            # Set sched_id
            if sched_id is not None:
                my_job._sched_id = sched_id

            # Update job state
            my_job._job_state = job_state
            my_job._job_state_timestamp = int(self._current_timestamp)
        else:
            # This is a new job, we have to do everything from scratch
            my_job_submit_seq = self._job_submit_seq

            # Make sure job is not already there
            if (jobid, my_job_submit_seq) in self._jobs:
                logger.warning("trying to add job twice: %s, %s" % (jobid, my_job_submit_seq))
                return

            #PM-833 determine the job submit directory based on the path to the submit file
            job_submit_dir = self.determine_job_submit_directory(jobid, self._job_info[jobid][0])

            # Create new job container
            my_job = Job(self._wf_uuid, jobid, job_submit_dir, my_job_submit_seq)
            # Set job state
            my_job._job_state = job_state
            my_job._job_state_timestamp = int(self._current_timestamp)
            # Set sched_id
            my_job._sched_id = sched_id
            # Add job to our list of jobs
            self._jobs[jobid, my_job_submit_seq] = my_job

            # Add/Update job in our job map
            self._jobs_map[jobid] = my_job_submit_seq

            # Update job_submit_seq
            self._job_submit_seq = self._job_submit_seq + 1

        # Update job counter if this job is in the SUBMIT state
        if job_state == "SUBMIT" :
            # Now, we set the job output counter for this particular job
            my_job._job_output_counter = self.increment_job_counter( jobid )


        return my_job_submit_seq

    def increment_job_counter(self, jobid ):
        """
        This function increments the job counter by 1 in the internal job counters map
        and returns the value.
        If it does not exist for a job it is set to 0
        """
        if jobid in self._job_counters:
            # Counter already exists for this job, just increate it by 1
            self._job_counters[jobid] = self._job_counters[jobid] + 1
        else:
            # No counter for this job yet
            self._job_counters[jobid] = 0

        return self._job_counters[jobid]

    def job_update_info(self, jobid, job_submit_seq, sched_id=None):
        """
        This function adds info to an exising job.
        """

        # Make sure job is already there
        if not (jobid, job_submit_seq) in self._jobs:
            logger.warning("cannot find job: %s, %s" % (jobid, job_submit_seq))
            return

        my_job = self._jobs[jobid, job_submit_seq]
        # Set sched_id
        my_job._sched_id = sched_id

        # Everything done
        return

    def update_job_state(self, jobid, sched_id, job_submit_seq, job_state, status, walltime):
        """
        This function updates a	job's state, and also writes
        a line in our jobstate.out file.
        """
        # Find job
        if job_submit_seq is None:
            # Need to get job_submit_seq from our hash table
            if jobid in self._jobs_map:
                job_submit_seq = self._jobs_map[jobid]
        if not (jobid, job_submit_seq) in self._jobs:
            logger.warning("cannot find job: %s, %s" % (jobid, job_submit_seq))
            return
        # Got it
        my_job = self._jobs[jobid, job_submit_seq]

        # Check for the out of order submit event case
        if my_job._sched_id is None and sched_id is not None:
            my_out_of_order_events_detected = True
        else:
            my_out_of_order_events_detected = False

        # Update job state
        my_job.set_job_state(job_state, sched_id, self._current_timestamp, status)

        # Make status a string so we can print properly
        if status is not None:
            status = str(status)

        # Create content -- use one space only
        my_line = "%d %s %s %s %s %s %d" % (self._current_timestamp, jobid, job_state,
                                            status or my_job._sched_id or '-',
                                            my_job._site_name or '-',
                                            walltime or '-',
                                            job_submit_seq or '-')
        logger.debug("new state: %s" % (my_line))

        # Prepare for atomic append
        self._JSDB.write("%s\n" % (my_line))

        if self._sink is None and not self._enable_notifications:
            # Not generating events and notifcations, nothing else to do
            return

        # PM-793 only parse job output here if a postscript is NOT associated with
        # the job in the .dag file
        # OR we are in the PMC only mode where there are no postscripts associated
        parse_job_output_on_job_success_failure = not self.job_has_postscript(jobid) or self._is_pmc_dag

        # Parse the kickstart output file, also send mainjob tasks, if needed
        if job_state == "JOB_SUCCESS" or job_state == "JOB_FAILURE":
            # Main job has ended
            if parse_job_output_on_job_success_failure:
                # PM-793 only parse job output here if a postscript is NOT associated with
                # the job in the .dag file
                # OR we are in the PMC only mode where there are no postscripts associated
                self.parse_job_output(my_job, job_state)

        # Take care of job-level notifications
        if self.check_notifications() == True and self._notifications_manager is not None:
            self._notifications_manager.process_job_notifications(self, job_state, my_job, status)

        if self._sink is None:
            # Not generating events, nothing else to do except clean
            # up stdout and stderr, to avoid memory issues...
            if my_job._stdout_text is not None:
                my_job._stdout_text = None
            if my_job._stderr_text is not None:
                my_job._stderr_text = None
            return

        if my_out_of_order_events_detected:
            # We need to send a submit.start event in order to create
            # the database entry for this job
            self.db_send_job_brief(my_job, "submit.start")

        # Check if we need to send any tasks to the database
        if job_state == "PRE_SCRIPT_SUCCESS" or job_state == "PRE_SCRIPT_FAILURE":
            # PRE script finished
            self.db_send_task_start(my_job, "PRE_SCRIPT")
            self.db_send_task_end(my_job, "PRE_SCRIPT")
        elif job_state == "POST_SCRIPT_SUCCESS" or job_state == "POST_SCRIPT_FAILURE":

            if my_job._main_job_exitcode is None:
                #PM-1070 set the main exitcode to the postscript exitcode
                #No JOB_TERMINATED OR JOB_SUCCESS OR JOB_FAILURE for this job instance
                my_job._main_job_exitcode = my_job._post_script_exitcode
                logger.warning( "Set main job exitcode for %s to post script failure code %s" %(my_job._exec_job_id, my_job._post_script_exitcode))

            #PM-793 we parse the job.out and .err files when postscript finishes
            self.parse_job_output(my_job, job_state)

            # check to see if there is a deferred job_inst.main.end event that
            # has to be sent to the database
            if( my_job._deferred_job_end_kwargs is not None ):
                self.flush_db_send_job_end(my_job, my_job._deferred_job_end_kwargs )

            # POST script finished
            self.db_send_task_start(my_job, "POST_SCRIPT")
            self.db_send_task_end(my_job, "POST_SCRIPT")

        # Now, figure out what state event we need to send to the database
        if job_state == "PRE_SCRIPT_STARTED":
            self.db_send_job_brief(my_job, "pre.start")
        elif job_state == "PRE_SCRIPT_TERMINATED":
            self.db_send_job_brief(my_job, "pre.term")
        elif job_state == "PRE_SCRIPT_SUCCESS":
            self.db_send_job_brief(my_job, "pre.end", 0)
        elif job_state == "PRE_SCRIPT_FAILURE":
            #PM-704 set the main exitcode to the prescript exitcode
            my_job._main_job_exitcode = my_job._pre_script_exitcode

            # PM-704 the job counters need to be updated in case of retries for pre script failures
            # Now, we set the job output counter for this particular job
            my_job._job_output_counter = self.increment_job_counter( jobid )

            #record the job output for pegasus plan prescript logs
            #we only do for prescript failures. once job starts running
            #the dagman output gets populated
            if self._job_info[my_job._exec_job_id][8] is not None:
                my_job._output_file = self._job_info[my_job._exec_job_id][8] + ".%03d" % (my_job._job_output_counter)
                my_job.read_stdout_stderr_files(self._run_dir)

            # PM-704 and send the job end event to record failure
            # in addition to the brief
            self.db_send_job_brief(my_job, "pre.end", -1)
            self.db_send_job_end(my_job, -1, True )
        elif job_state == "SUBMIT":
            self.db_send_job_brief(my_job, "submit.start")
            self.db_send_job_brief(my_job, "submit.end", 0)
        elif job_state == "GRID_SUBMIT":
            self.db_send_job_brief(my_job, "grid.submit.start")
            self.db_send_job_brief(my_job, "grid.submit.end", 0)
        elif job_state == "GLOBUS_SUBMIT":
            self.db_send_job_brief(my_job, "globus.submit.start")
            self.db_send_job_brief(my_job, "globus.submit.end", 0)
        elif job_state == "SUBMIT_FAILED":
            #PM-877 set main job exitcode to prevent integrity error on invocation
            my_job._main_job_exitcode = 1
            self.db_send_job_brief(my_job, "submit.start")
            self.db_send_job_brief(my_job, "submit.end", -1)
        elif job_state == "GLOBUS_SUBMIT_FAILED":
            #PM-877 set main job exitcode to prevent integrity error on invocation
            my_job._main_job_exitcode = 1
            self.db_send_job_brief(my_job, "globus.submit.start")
            self.db_send_job_brief(my_job, "globus.submit.end", -1)
        elif job_state == "GRID_SUBMIT_FAILED":
            #PM-877 set main job exitcode to prevent integrity error on invocation
            my_job._main_job_exitcode = 1
            self.db_send_job_brief(my_job, "grid.submit.start")
            self.db_send_job_brief(my_job, "grid.submit.end", -1)
        elif job_state == "EXECUTE":
            self.db_send_job_start(my_job)
        elif job_state == "REMOTE_ERROR":
            self.db_send_job_brief(my_job, "remote_error")
        elif job_state == "IMAGE_SIZE":
            self.db_send_job_brief(my_job, "image.info")
        elif job_state == "JOB_TERMINATED":
            self.db_send_job_brief(my_job, "main.term", 0)
        elif job_state == "JOB_SUCCESS":
            self.db_send_job_end( my_job, 0, parse_job_output_on_job_success_failure )
        elif job_state == "JOB_FAILURE":
            self.db_send_job_end(my_job, -1, parse_job_output_on_job_success_failure)
        elif job_state == "JOB_ABORTED":
            #job abort should trigger a job failure to account for case
            #when no postscript is associated and failure does not get
            #captured.
            my_job._main_job_exitcode = 1
            self.db_send_job_brief( my_job, "abort.info")
            self.db_send_job_end(my_job, -1, True );
        elif job_state == "JOB_HELD":
            self.db_send_job_brief(my_job, "held.start")
        elif job_state == "JOB_EVICTED":
            self.db_send_job_brief(my_job, "main.term", -1)
        elif job_state == "JOB_RELEASED":
            self.db_send_job_brief(my_job, "held.end", 0)
        elif job_state == "POST_SCRIPT_STARTED":
            self.db_send_job_brief(my_job, "post.start")
        elif job_state == "POST_SCRIPT_TERMINATED":
            self.db_send_job_brief(my_job, "post.term")
        elif job_state == "POST_SCRIPT_SUCCESS":
            self.db_send_job_brief(my_job, "post.end", 0)
        elif job_state == "POST_SCRIPT_FAILURE":
            self.db_send_job_brief(my_job, "post.end", -1)

<<<<<<< HEAD
        if job_state == "SUBMIT_FAILED" or job_state == "GLOBUS_SUBMIT_FAILED" or job_state == "GRID_SUBMIT_FAILED":
            #PM-1061 for any job submission failure case, set it as job stderr, so that
            #it gets populated with the job instance end event
            my_job._stderr_text = utils.quote( "Job submission failed because of HTCondor event %s" %job_state)
            self.db_send_job_end(my_job, -1, True );
=======

    def determine_job_submit_directory(self, job_id, submit_file):
        """
        Returns the submit directory where the job.out|.err files reside

        :param job_id:       the job name
        :param submit_file:  the path to the job submit file
        :return:
        """
        if submit_file is None:
            logger.error( "Submit file path not specified for job %s" %job_id)
            return None

        # return the directory component of the path
        return os.path.dirname( submit_file )


>>>>>>> d74d3821

    def parse_job_sub_file(self, jobid, job_submit_seq):
        """
        This function calls a function in the Job class to parse
        a job's submit file and extract planning information
        """

        # Find job
        if not (jobid, job_submit_seq) in self._jobs:
            logger.warning("cannot find job: %s, %s" % (jobid, job_submit_seq))
            return None, None

        # Check if we have an entry for this job
        if not jobid in self._job_info:
            return None, None

        # Get corresponding job
        my_job = self._jobs[jobid, job_submit_seq]

        # Make sure if we have a file for this entry
        # (should always be there, except for SUBDAG jobs and PMC)
        if self._job_info[jobid][0] is None:
            if self._job_info[jobid][5] is True:
                # Yes, this is a SUBDAG job... let's set the site as local for this job
                my_job._site_name = "local"
            else:
                # In the PMC case we need to set the names of the out and error
                # file because we can't parse the .sub file, which doesn't exist
                my_job._input_file = None
                my_job._output_file = "%s.out" % my_job._exec_job_id
                my_job._error_file = "%s.err" % my_job._exec_job_id
                # TODO Find the actual site name for PMC tasks
            return None, None

        # Parse sub file
        my_diff, my_site = my_job.parse_sub_file(self._current_timestamp, self._job_info[jobid][0])

        # Change input, output, and error files to be relative to the submit directory
        try:
            if my_job._input_file.find(self._original_submit_dir) >= 0:
                # Path to file includes original submit_dir, let's try to remove it
                my_job._input_file = os.path.normpath(my_job._input_file.replace((self._original_submit_dir + os.sep), '', 1))
        except:
            # Something went wrong, let's just keep what we had...
            pass
        try:
            if my_job._output_file.find(self._original_submit_dir) >= 0:
                # Path to file includes original submit_dir, let's try to remove it
                my_job._output_file = os.path.normpath(my_job._output_file.replace((self._original_submit_dir + os.sep), '', 1))
        except:
            # Something went wrong, let's just keep what we had...
            pass

        try:
            if my_job._error_file.find(self._original_submit_dir) >= 0:
                # Path to file includes original submit_dir, let's try to remove it
                my_job._error_file = os.path.normpath(my_job._error_file.replace((self._original_submit_dir + os.sep), '', 1))
        except:
            # Something went wrong, let's just use what we had...
            pass

        # All done
        return my_diff, my_site

    def has_subworkflow(self, jobid, wf_retries):
        """
        This function returns a new dagman.out file to follow if the
        job is either a SUBDAG job, a pegasus-plan, or a subdax_
        job. Otherwise, it returns None.
        """
        # This shouldn't be the case...
        if not jobid in self._job_info:
            return None

        # First we take care of SUBDAG jobs
        if self._job_info[jobid][5] == True:
            # We cannot go into SUBDAG workflows as they are not
            # planned by Pegasus and do not contain the information
            # needed by the 3.1 Stampede schema.
            return None
#            # This is a SUBDAG job, first check if dag is there
#            if self._job_info[jobid][6] is None:
#                return None
#            # Looks ok, return new dagman.out
#            my_dagman_out = self._job_info[jobid][6] + ".dagman.out"
        else:
            # Now check if this is a pegasus-plan or a subdax_ job

            # First, look for a jobid
            my_job_submit_seq = self.find_jobid(jobid)

            # No such job, return None
            if my_job_submit_seq is None:
                return None

            # Make sure the job is there
            if not (jobid, my_job_submit_seq) in self._jobs:
                logger.warning("cannot find job: %s, %s" % (jobid, my_job_submit_seq))
                return None

            my_job = self._jobs[jobid, my_job_submit_seq]
            my_dagman_out = my_job._job_dagman_out
            if my_dagman_out is None:
                #PM-951 log error only for subdax jobs
                if my_job._exec_job_id.startswith("subdax_"):
                    logger.error("unable to determine the dagman.out file to track for job %s %s " % (jobid, my_job_submit_seq))

                return None

        # Got it!
        my_dagman_out = os.path.normpath(my_dagman_out)

        if my_dagman_out.find(self._original_submit_dir) >= 0:
            # Path to new dagman.out file includes original submit_dir, let's try to change it
            my_dagman_out = os.path.normpath(my_dagman_out.replace((self._original_submit_dir + os.sep), '', 1))
            # Join with current run directory
            my_dagman_out = os.path.join(self._run_dir, my_dagman_out)

#        try:
#            my_dagman_out = os.path.relpath(my_dagman_out, self._original_submit_dir)
#        except:
#            pass

        # Split filename into dir and base names
        my_dagman_dir = os.path.dirname(my_dagman_out)
        my_dagman_file = os.path.basename(my_dagman_out)

        if wf_retries is None:
            logger.warning("persistent wf_retry not available... using sub-workflow directory: %s" % (my_dagman_dir))
            return my_dagman_out

        # Check if we have seen this sub-workflow before
        """
        if my_dagman_dir in wf_retries:
            # Yes, increment out retry counter...
            my_retry = wf_retries[my_dagman_dir]
            my_retry = my_retry + 1
            wf_retries[my_dagman_dir] = my_retry
        else:
            # No, this is the first time we get to this sub-workflow
            wf_retries[my_dagman_dir] = 0
            my_retry = 0
        """
        # PM-704 the retries for sub workflows are tracked solely on basis
        # of job counters. this handles case where we have prescript errors
        # workflow fails. we fix prescript error and submit rescue dag
        my_retry = self._job_counters[jobid]
        if my_retry is None:
            my_retry = 0

        wf_retries[my_dagman_dir] = my_retry

        # Compose directory... assuming replanning mode
        my_retry_dir = my_dagman_dir + ".%03d" % (my_retry)

        # If directory doesn't exist, let's change to rescue mode
        if not os.path.isdir(my_retry_dir):
            logger.debug("sub-workflow directory %s does not exist, shifting to rescue mode..." % (my_retry_dir))
            my_retry_dir = my_dagman_dir + ".000"

            if not os.path.isdir(my_retry_dir):
                # Still not able to find it, output warning message
                logger.warning("sub-workflow directory %s does not exist! Skipping this sub-workflow..." % (my_retry_dir))
                return None

        # Found sub-workflow directory, let's compose the final path to the new dagman.out file...
        my_dagman_out = os.path.join(my_retry_dir, my_dagman_file)

        return my_dagman_out<|MERGE_RESOLUTION|>--- conflicted
+++ resolved
@@ -2250,13 +2250,12 @@
         elif job_state == "POST_SCRIPT_FAILURE":
             self.db_send_job_brief(my_job, "post.end", -1)
 
-<<<<<<< HEAD
+
         if job_state == "SUBMIT_FAILED" or job_state == "GLOBUS_SUBMIT_FAILED" or job_state == "GRID_SUBMIT_FAILED":
             #PM-1061 for any job submission failure case, set it as job stderr, so that
             #it gets populated with the job instance end event
             my_job._stderr_text = utils.quote( "Job submission failed because of HTCondor event %s" %job_state)
             self.db_send_job_end(my_job, -1, True );
-=======
 
     def determine_job_submit_directory(self, job_id, submit_file):
         """
@@ -2273,8 +2272,6 @@
         # return the directory component of the path
         return os.path.dirname( submit_file )
 
-
->>>>>>> d74d3821
 
     def parse_job_sub_file(self, jobid, job_submit_seq):
         """
