--- conflicted
+++ resolved
@@ -50,13 +50,9 @@
 
         c = Container(
             'cont-pegasus', ContainerType.DOCKER,
-<<<<<<< HEAD
-            'docker:///rynge/montage:latest'
-=======
             'docker:///rynge/montage:latest',
             'local', '/URL',
             ['/Volumes/Work/lfs1:/shared-data/:ro', '/data1:/shared-data1']
->>>>>>> 3c8bb2df
         )
         tc.add_container(c)
         self.assertEqual(len(tc._containers), 1)
