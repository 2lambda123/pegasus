--- conflicted
+++ resolved
@@ -337,16 +337,11 @@
 
         # Confirm that they want to delete the workflow
         while True:
-<<<<<<< HEAD
-            sys.stdout.write("Are you sure you want to delete this workflow? This operation cannot be undone. [y/n]: ")
-            answer = input().strip().lower()
-=======
             try:
                 input = raw_input
             except NameError:
                 pass
             answer = input("Are you sure you want to delete this workflow? This operation cannot be undone. [y/n]: ").strip().lower()
->>>>>>> 3c8bb2df
             if answer == "y":
                 break
             if answer == "n":
