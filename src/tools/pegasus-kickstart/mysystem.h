/*
 * This file or a portion of this file is licensed under the terms of
 * the Globus Toolkit Public License, found in file GTPL, or at
 * http://www.globus.org/toolkit/download/license.html. This notice must
 * appear in redistributions of this file, with or without modification.
 *
 * Redistributions of this Software, with or without modification, must
 * reproduce the GTPL in: (1) the Software, or (2) the Documentation or
 * some other similar material which is provided with the Software (if
 * any).
 *
 * Copyright 1999-2004 University of Chicago and The University of
 * Southern California. All rights reserved.
 */
#ifndef _MYSYSTEM_H
#define _MYSYSTEM_H

#include "appinfo.h"
#include "statinfo.h"
#include "jobinfo.h"

<<<<<<< HEAD
// typedef struct {
// 	char* kickstart_status_path;
// 	char* socket_desc_buf;
// } KickstartMonitoringInput;

extern 
int 
mysystem( AppInfo* appinfo, JobInfo* jobinfo, char* envp[] );
/* purpose: emulate the system() libc call, but save utilization data. 
 * paramtr: appinfo (IO): shared record of information
 *                        isPrinted (IO): only to reset isPrinted in child process!
 *                        input (IN): connect to stdin or share
 *                        output (IN): connect to stdout or share
 *                        error (IN): connect to stderr or share
 *          jobinfo (IO): updated record of job-specific information
 *                        argv (IN): assembled commandline
 *                        child (OUT): pid of child process
 *                        status (OUT): also returned as function result
 *                        saverr (OUT): will be set to value of errno
 *                        start (OUT): will be set to startup time
 *                        final (OUT): will be set to finish time after reap
 *                        use (OUT): rusage record from application call
 *          envp (IN): vector with the parent's environment
 * returns:   -1: failure in mysystem processing, check errno
 *           126: connecting child to its new stdout failed
 *           127: execve() call failed
 *          else: status of child
 */
=======
extern int mysystem(AppInfo* appinfo, JobInfo* jobinfo);
>>>>>>> 4c0789b4

#endif /* _MYSYSTEM_H */<|MERGE_RESOLUTION|>--- conflicted
+++ resolved
@@ -19,37 +19,6 @@
 #include "statinfo.h"
 #include "jobinfo.h"
 
-<<<<<<< HEAD
-// typedef struct {
-// 	char* kickstart_status_path;
-// 	char* socket_desc_buf;
-// } KickstartMonitoringInput;
-
-extern 
-int 
-mysystem( AppInfo* appinfo, JobInfo* jobinfo, char* envp[] );
-/* purpose: emulate the system() libc call, but save utilization data. 
- * paramtr: appinfo (IO): shared record of information
- *                        isPrinted (IO): only to reset isPrinted in child process!
- *                        input (IN): connect to stdin or share
- *                        output (IN): connect to stdout or share
- *                        error (IN): connect to stderr or share
- *          jobinfo (IO): updated record of job-specific information
- *                        argv (IN): assembled commandline
- *                        child (OUT): pid of child process
- *                        status (OUT): also returned as function result
- *                        saverr (OUT): will be set to value of errno
- *                        start (OUT): will be set to startup time
- *                        final (OUT): will be set to finish time after reap
- *                        use (OUT): rusage record from application call
- *          envp (IN): vector with the parent's environment
- * returns:   -1: failure in mysystem processing, check errno
- *           126: connecting child to its new stdout failed
- *           127: execve() call failed
- *          else: status of child
- */
-=======
 extern int mysystem(AppInfo* appinfo, JobInfo* jobinfo);
->>>>>>> 4c0789b4
 
 #endif /* _MYSYSTEM_H */