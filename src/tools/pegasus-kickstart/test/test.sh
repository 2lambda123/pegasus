--- conflicted
+++ resolved
@@ -493,11 +493,7 @@
     # do this test multiple times
     for I in `seq 100`; do
     
-<<<<<<< HEAD
-        kickstart ../../../../bin/pegasus-integrity --generate-xml=test.sh --full-statcall-lfn=test.sh
-=======
         kickstart ../../../../bin/pegasus-integrity --generate-fullstat-xmls=testintegrity.data=testintegrity.data
->>>>>>> 3c8bb2df
         rc=$?
     
         if [ $rc -ne 0 ]; then
@@ -506,11 +502,7 @@
         fi
     
         # verify it has the right output
-<<<<<<< HEAD
-        if ! (grep 'statcall error="0" id="final" lfn="test.sh"' test.out) >/dev/null 2>&1; then
-=======
         if ! (grep 'statcall error="0" id="final" lfn="testintegrity.data"' test.out) >/dev/null 2>&1; then
->>>>>>> 3c8bb2df
             echo "Unable to find the included integrity data in ks output"
             return 1
         fi
@@ -523,8 +515,6 @@
     return 0
 }
 
-<<<<<<< HEAD
-=======
 function test_w_with_rel_exec {
     mkdir -p subdir
     cp /bin/date subdir/my_unique_exe
@@ -534,7 +524,6 @@
     return $ec
 }
 
->>>>>>> 3c8bb2df
 # make sure we start cleanly
 rm -f .pegasus-integrity-ks.xml
 
@@ -579,8 +568,5 @@
 run_test test_integrity
 run_test test_integrity_failure
 run_test test_integrity_xml_inc
-<<<<<<< HEAD
-=======
 run_test test_w_with_rel_exec
->>>>>>> 3c8bb2df
-
+
