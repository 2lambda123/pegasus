/**
 *  Copyright 2007-2008 University Of Southern California
 *
 *  Licensed under the Apache License, Version 2.0 (the "License");
 *  you may not use this file except in compliance with the License.
 *  You may obtain a copy of the License at
 *
 *  http://www.apache.org/licenses/LICENSE-2.0
 *
 *  Unless required by applicable law or agreed to in writing,
 *  software distributed under the License is distributed on an "AS IS" BASIS,
 *  WITHOUT WARRANTIES OR CONDITIONS OF ANY KIND, either express or implied.
 *  See the License for the specific language governing permissions and
 *  limitations under the License.
 */


package edu.isi.pegasus.planner.classes;

import edu.isi.pegasus.planner.catalog.transformation.classes.Container;
import java.util.BitSet;

import edu.isi.pegasus.planner.namespace.Metadata;
import java.util.Iterator;

/**
 * The logical file object that contains the logical filename which is got from
 * the DAX, and the associated set of flags specifying the transient
 * characteristics.
 * It ends up associating the following information with a lfn
 *     -type of the file (data or executable)
 *     -optionality of a file
 *     -transient attributes of a file (dontTransfer and dontRegister)
 *
 * @author Gaurang Mehta
 * @author Karan Vahi
 * @version $Revision$
 */
public class PegasusFile extends Data {

    
    /**
     * Enumeration for denoting type of linkage
     */
    public static enum LINKAGE {
        input, output, inout, none
    };


    /**
     * The index of the flags field which when set indicates that the file
     * is to be considered optional.
     */
    public static final int OPTIONAL_BIT_FLAG = 0;

    /**
     * The index of the flags field which when set indicates that the file is
     * not to be registered in the RLS/ RC.
     */
    public static final int DO_NOT_REGISTER_BIT_FLAG = 1;
    
    /**
     * If set, means can be considered for cleanup  
     */
    public static final int CLEANUP_BIT_FLAG = 2;
    
    /**
     * The number of transient flags. This is the length of the BitSet in the
     * flags fields.
     */
    public static final int NO_OF_TRANSIENT_FLAGS = 3;

    /**
     * The mode where the transfer for this file to the pool
     * is constructed and the transfer job fails if the transfer fails.
     * The corresponding dT (dontTransfer) value is false.
     */
    public static final int TRANSFER_MANDATORY = 0;

    /**
     * The mode where the transfer for this file to the pool is constructed,
     * but the transfer job should not fail if the transfer fails.
     * The corresponding dT (dontTransfer) value is optional.
     */
    public static final int TRANSFER_OPTIONAL = 1;

    /**
     * The mode where the transfer for this file is not constructed.
     * The corresponding dT (dontTransfer) value is true.
     */
    public static final int TRANSFER_NOT = 2;

    /**
     * The string value of a file that is of type data.
     * @see #DATA_FILE
     */
    public static final String DATA_TYPE = "data";

    /**
     * The string value of a file that is of type executable.
     * @see #DATA_FILE
     */
    public static final String EXECUTABLE_TYPE = "executable";
    
    /**
     * The string value of a file that is of type checkpoint file.
     * @see #DATA_FILE
     */
    public static final String CHECKPOINT_TYPE = "checkpoint";
    
    /**
     * The string value of a file that is of type docker container
     * @see DOCKER_CONTAINER#DOCKER_CONTAINER_FILE
     */
    public static final String DOCKER_TYPE = "docker";
    
    /**
     * The string value of a file that is of type singularity container
     * @see SINGULARITY_CONTAINER#SINGULARITY_CONTAINER_FILE
     */
    public static final String SINGULARITY_TYPE = "singularity";
    
        
    /**
     * The string value of a file that is of type shifter container
     * @see SHIFTER_CONTAINER#SHIFTER_CONTAINER_FILE
     */
    public static final String SHIFTER_TYPE = "shifter";
    
    /**
     * The string value of a file that is of type other.
     * @see #OTHER_FILE
     */
    public static final String OTHER_TYPE = "other";

    /**
     * The type denoting that a logical file is a data file.
     */
    public static final int DATA_FILE = 0;

    /**
     * The type denoting that a logical file is a executable file.
     */
    public static final int EXECUTABLE_FILE = 1;

    /**
     * The type denoting that a logical file is a checkpoint file.
     */
    public static final int CHECKPOINT_FILE = 2;
    
    /**
     * The type denoting that a logical file is a docker container file.
     */
    public static final int DOCKER_CONTAINER_FILE = 3;
    
    /**
     * The type denoting that a logical file is a singularity container file.
     */
    public static final int SINGULARITY_CONTAINER_FILE = 4;
    
    /**
     * The type denoting that a logical file is a shifter container file.
     */
    public static final int SHIFTER_CONTAINER_FILE = 5;
    
    /**
     * The type denoting that a logical file is an other file.
     */
    public static final int OTHER_FILE = 6;
    
    /**
     * The logical name of the file.
     */
    protected String mLogicalFile;

    /**
     * The type associated with the file. It can either be a data file or an
     * executable file.
     *
     * @see #DATA_FILE
     * @see #EXECUTABLE_FILE
     * @see #OTHER_FILE
     * @see #CHECKPOINT_FILE
     */
    protected int mType;

    /**
     * Linkage of the file. Only used for parsers
     */
    protected LINKAGE mLink;

    /**
     * The transfer flag associated with the file containing tristate of
     * transfer,dontTransfer and optional.
     *
     * @see #TRANSFER_MANDATORY
     * @see #TRANSFER_OPTIONAL
     * @see #TRANSFER_NOT
     */
    protected int mTransferFlag;

    /**
     * The transient flags field which is kept as a bit field. It keeps track
     * of the dontRegister and optional attributes associated with the filename
     * in the dax.
     */
    protected BitSet mFlags;
    
    /**
     * The size of the file.
     */
    protected double mSize;

    /**
     * Metadata attributes associated with the file.
     */
    protected Metadata mMetadata;
    
    /**
     * Boolean indicating whether a file is raw input for the wf/fetched from the
     * RC.
     */
    protected boolean mIsRawInput;
    
    /**
     * Boolean indicating whether file checksum is computed during workflow
     * execution either by pegasus-transfer or by some jobs.
     */
    protected boolean mChecksumComputedInWF;
    

    /**
     * The default constructor.
     */
    public PegasusFile() {
        super();
        mFlags       = new BitSet(NO_OF_TRANSIENT_FLAGS);
        //by default files are eligible for cleanup
        mFlags.set( PegasusFile.CLEANUP_BIT_FLAG );
        
        mLogicalFile = "";
        //by default the type is DATA
        //and transfers are mandatory
        mType        = DATA_FILE;
        mTransferFlag= this.TRANSFER_MANDATORY;
        mSize        = -1;
        mLink        = LINKAGE.none;
        mMetadata    = new Metadata();
        mIsRawInput  = false;
        mChecksumComputedInWF = false;
    }

    /**
     * The overloaded constructor.
     *
     * @param lfn  the logical name of the file.
     */
    public PegasusFile(String lfn) {
        this();
        mLogicalFile = lfn;
    }

    /**
     * Sets the linkage for the file during parsing.
     * 
     * @param link  linkage type
     */
    public  void setLinkage( LINKAGE link ){
        mLink = link;
    }


    /**
     * Returns the linkage for the file during parsing.
     *
     * @return the linkage
     */
    public  LINKAGE getLinkage(){
        return mLink;
    }

    /**
     * It returns the lfn of the file that is associated with this transfer.
     *
     * @return the lfn associated with the transfer
     */
    public String getLFN(){
        return this.mLogicalFile;
    }

    /**
     * It sets the logical filename of the file that is being transferred.
     *
     * @param lfn  the logical name of the file that this transfer is associated
     *             with.
     */
    public void setLFN(String lfn){
        mLogicalFile = lfn;
    }

    /**
     * Sets the size for the file.
     *
     * @param size  the size of the file.
     */
    public void setSize( double size ) {
        mSize = size;
    }

    /**
     * Sets the size for the file.
     * 
     * @param size  the size of the file.
     */
    public void setSize( String size ) {
        if( size == null ){
            mSize = -1;
        }
        else{
            mSize = Double.parseDouble( size );
        }
    }

    /**
     * Returns the size for the file. Can be -1 if not set.
     * 
     * @return size if set else -1.
     */
    public double getSize(){
        return mSize;
    }
    
    /**
     * Returns whether the type of file value is valid or not.
     *
     * @param type  the value for the type of file.
     *
     * @return true if the value is in range.
     *         false if the value is not in range.
     */
    public boolean typeValid(int type){
        return (type >= PegasusFile.DATA_FILE &&
                type <= PegasusFile.OTHER_FILE );
    }

    /**
     * Returns whether the transfer value for the mode is in range or not.
     *
     * @param transfer  the value for the transfer.
     *
     * @return true if the value is in range.
     *         false if the value is not in range.
     */
    public boolean transferInRange(int transfer){
        return (transfer >= PegasusFile.TRANSFER_MANDATORY &&
                transfer <= PegasusFile.TRANSFER_NOT);
    }

    /**
     * Sets the type flag to value passed.
     *
     * @param type valid transfer value.
     * @exception IllegalArgumentException if the transfer mode is outside
     * its legal range.
     *
     * @see #DATA_FILE
     * @see #EXECUTABLE_FILE
     * @see #CHECKPOINT_FILE
     */
    public void setType(int type) throws IllegalArgumentException{

        if(typeValid(type)){
            mType = type;
            
            if( mType == PegasusFile.CHECKPOINT_FILE ){
                //a checkpoint file is also an optional file
                this.setFileOptional();
            }
        }
        else{
            throw new IllegalArgumentException();
        }
    }

    /**
     * Sets the transient transfer flag to value passed.
     *
     * @param type valid transfer value.
     * @exception IllegalArgumentException if the transfer mode is outside
     * its legal range.
     *
     * @see #DATA_FILE
     * @see #EXECUTABLE_FILE
     */
    public void setType( String type) throws IllegalArgumentException{

        if( type == null || type.length() == 0)
            throw new IllegalArgumentException( "Invalid Type passed " + type );

        if( type.equals( PegasusFile.DATA_TYPE )){
            setType( PegasusFile.DATA_FILE );
        }
        else if( type.equals( PegasusFile.EXECUTABLE_TYPE )){
            setType( PegasusFile.EXECUTABLE_FILE );
        }
        else if( type.equals( PegasusFile.CHECKPOINT_TYPE )){
            setType( PegasusFile.CHECKPOINT_FILE );
        }
        else if( type.equals( PegasusFile.DOCKER_TYPE )){
            setType(PegasusFile.DOCKER_CONTAINER_FILE );
        }
        else if( type.equals( PegasusFile.SINGULARITY_TYPE )){
            setType(PegasusFile.SINGULARITY_CONTAINER_FILE );
        }
        else if( type.equals( PegasusFile.SHIFTER_TYPE )){
            setType(PegasusFile.SHIFTER_CONTAINER_FILE );
        }
        else if( type.equals( PegasusFile.OTHER_TYPE )){
            setType( PegasusFile.OTHER_FILE );
        }
        else{
            throw new IllegalArgumentException( "Invalid Type passed " + type );
        }
    }
    
    /**
<<<<<<< HEAD
     * Sets the flag denoting  that file is a raw input file that is fetched
     * from the RC
     * 
     * @param raw boolean parameter indicating whether file is raw input or not.
     */
    public void setRawInput( boolean raw ){
        this.mIsRawInput = true;
    }

=======
     * Sets the type flag to value passed.
     *
     * @param type valid type of container file
     * @exception IllegalArgumentException if the transfer mode is outside
     * its legal range.
     *
     * @see #DOCKER_CONTAINER_FILE
     * @see #SINGULARITY_CONTAINER_FILE
     */
    public void setType( Container.TYPE type) throws IllegalArgumentException{
        
        switch (type){
            case docker:
                setType( DOCKER_TYPE );
                break;
                
            case singularity:
                setType( SINGULARITY_TYPE );
                break;
                
            case shifter:
                setType( SHIFTER_TYPE );
                break;
                    
            default:
                throw new IllegalArgumentException( "Invalid Type passed " + type );
        }
                
                 
    }

    
    /**
     * Sets the flag denoting  that file is a raw input file that is fetched
     * from the RC
     * 
     * @param raw boolean parameter indicating whether file is raw input or not.
     */
    public void setRawInput( boolean raw ){
        this.mIsRawInput = true;
    }

>>>>>>> 3c8bb2df
    /**
     * Sets the flag denoting  that file needs to be checksummed during workflow
     * execution or not.
     * 
     * @param checksum  whether to generate checksum or not
     */
    public void setChecksumComputedInWF( boolean checksum ){
        this.mChecksumComputedInWF = checksum;
    }

    /**
     * Sets the transient transfer flag to value passed.
     *
     * @param transfer valid transfer value.
     * @exception IllegalArgumentException if the transfer mode is outside
     * its legal range.
     *
     * @see #TRANSFER_MANDATORY
     * @see #TRANSFER_NOT
     * @see #TRANSFER_OPTIONAL
     */
    public void setTransferFlag(int transfer) throws IllegalArgumentException{

        if(this.transferInRange(transfer)){
            mTransferFlag = transfer;
        }
        else{
            throw new IllegalArgumentException();
        }
    }

    /**
     * Sets the transient transfer flag corresponding to the string
     * value of transfer mode passed. The legal range of transfer values is
     * true|false|optional.
     *
     * @param flag            tri-state transfer value as got from dontTransfer flag.
     *
     * @exception IllegalArgumentException if the transfer mode is outside
     * its legal range.
     *
     * @see #TRANSFER_MANDATORY
     * @see #TRANSFER_NOT
     * @see #TRANSFER_OPTIONAL
     */
    public void setTransferFlag( String flag  ) throws IllegalArgumentException{
        this.setTransferFlag( flag, false );
    }

    /**
     * Sets the transient transfer flag corresponding to the string
     * value of transfer mode passed. The legal range of transfer values is
     * true|false|optional.
     *
     * @param flag            tri-state transfer value as got from dontTransfer flag.
     * @param doubleNegative  indicates whether a double negative or not.
     *
     * @exception IllegalArgumentException if the transfer mode is outside
     * its legal range.
     *
     * @see #TRANSFER_MANDATORY
     * @see #TRANSFER_NOT
     * @see #TRANSFER_OPTIONAL
     */
    public void setTransferFlag( String flag, boolean doubleNegative ) throws IllegalArgumentException{
        if( flag == null || flag.length() == 0){
            //set to default value.
            //throw new IllegalArgumentException();
            mTransferFlag = this.TRANSFER_MANDATORY;
            return;
        }


        if( flag.equals("true") ){
            mTransferFlag = (doubleNegative) ?
                                              this.TRANSFER_NOT :
                                              this.TRANSFER_MANDATORY;
        }
        else if( flag.equals("false")){
            mTransferFlag = ( doubleNegative ) ?
                                              this.TRANSFER_MANDATORY:
                                              this.TRANSFER_NOT;
        }
        else if( flag.equals("optional"))
            mTransferFlag = this.TRANSFER_OPTIONAL;
        else{
            throw new IllegalArgumentException( "Invalid transfer value passed " +
                                                flag );

        }
    }

    /**
     * Returns whether the transfer is transient or not. By transient we mean
     * no transfer.
     *
     * @return  true if transfer mode is TRANSFER_NOT
     *          false if transfer mandatory or optional.
     */
    public boolean getTransientTransferFlag(){
        return (mTransferFlag == this.TRANSFER_NOT);
    }

    /**
     * Sets the transient registration flag to true.
     * 
     * @deprecated
     * @see #setRegisterFlag( boolean )
     */
    public void setTransientRegFlag(){
        mFlags.set(DO_NOT_REGISTER_BIT_FLAG);
    }

    
    /**
     * Sets the transient registration flag to value specified.
     * 
     * @param value the value to set to
     */
    public void setRegisterFlag( boolean value ){
        mFlags.set( DO_NOT_REGISTER_BIT_FLAG, !value );
    }
    
    /**
     * Sets the optional flag denoting the file to be optional to true.
     */
    public void setFileOptional(){
        mFlags.set(OPTIONAL_BIT_FLAG);
    }

    /**
     * Returns optional flag denoting the file to be optional or not.
     *
     * @return true  denoting the file is optional.
     *         false denoting that file is not optional.
     */
    public boolean fileOptional(){
        return mFlags.get(OPTIONAL_BIT_FLAG);
    }
    
    /**
     * Sets the cleanup flag denoting the file can be cleaned up to true.
     */
    public void setForCleanup(){
        mFlags.set(CLEANUP_BIT_FLAG);
    }
    
    /**
     * Sets the cleanup flag to the value passed
     * 
     * @param value the boolean value to which the flag should be set to.
     */
    public void setForCleanup( boolean value ){
        mFlags.set(CLEANUP_BIT_FLAG, value );
    }

    /**
     * Returns cleanup denoting whether the file can be cleaned up or not
     *
     * @return true  denoting the file can be cleaned up.
     */
    public boolean canBeCleanedup(){
        return mFlags.get(CLEANUP_BIT_FLAG);
    }
    

    /**
     * Returns the tristate transfer mode that is associated with the file.
     *
     * @return the int value denoting the type.
     *
     * @see #DATA_FILE
     * @see #EXECUTABLE_FILE
     * @see #OTHER_FILE
     */
    public int getType(){
        return mType;
    }

    /**
     * Returns the tristate transfer mode that is associated with the file.
     *
     * @return the int value denoting the tristate.
     *
     * @see #TRANSFER_MANDATORY
     * @see #TRANSFER_NOT
     * @see #TRANSFER_OPTIONAL
     */
    public int getTransferFlag(){
        return mTransferFlag;
    }

    /**
     * Returns the value of the register flag
     *
     * @return true denoting the file needs be registered into the replica
     *              catalog.
     *         false denoting that file does not need to be registered.
     */
    public boolean getRegisterFlag(){
        return !mFlags.get(DO_NOT_REGISTER_BIT_FLAG);
    }

    
    /**
     * Returns the transient registration flag (the value of dontRegister).
     *
     * @return true denoting the file need not be registered into the replica
     *              catalog.
     *         false denoting that file needs to be registered.
     */
    public boolean getTransientRegFlag(){
        return mFlags.get(DO_NOT_REGISTER_BIT_FLAG);
    }

    /**
     * Returns the bit fields that contain the transient flags (dR and optional).
     *
     *
     * @see #NO_OF_TRANSIENT_FLAGS
     * @see #OPTIONAL_BIT_FLAG
     * @see #DO_NOT_REGISTER_BIT_FLAG
     */
    public BitSet getFlags(){
        return mFlags;
    }
    
    /**
     * Add all the metadata to the file
     * 
     * @param m 
     */
    public void addMetadata(Metadata m) {
        if( !m.isEmpty() ){
            for( Iterator<String> mit = m.getProfileKeyIterator(); mit.hasNext(); ){
                String key = mit.next();
                this.addMetadata( key, (String)m.get(key));
            }
        }
    }

    /**
     * Add metadata to the object.
     * 
     * @param key
     * @param value 
     */
    public void addMetadata( String key, String value ){
       this.mMetadata.checkKeyInNS( key, value );
    }

    /**
     * Returns metadata attribute for a particular key 
     * 
     * @param key
     * 
     * @return value returned else null if not found
     */
    public String getMetadata( String key  ){
       return (String)mMetadata.get( key );
    }
    
    /**
     * Returns all metadata attributes for the file
     * 
     * @return Metadata 
     */
    public Metadata getAllMetadata( ){
       return this.mMetadata;
    }
    
    /**
     * Sets metadata attributes for the file
     * 
     * @param m Metadata 
     */
    public void setMetadata( Metadata m ){
       this.mMetadata = m;
    }


     /**
      * Checks if an object is similar to the one referred to by this class.
      * We compare the primary key to determine if it is the same or not.
      *
      * @return true if the primary key (lfn) matches.
      *         else false.
      */
     public boolean equals( Object o ){
         if(o instanceof PegasusFile){
             PegasusFile file = (PegasusFile) o;

             return (file.mLogicalFile.equals(this.mLogicalFile));
         }
         return false;
     }

     /**
      * Calculate a hash code value for the object to support hash tables.
      *
      * @return a hash code value for the object.
      */
     public int hashCode() {
         return this.mLogicalFile.hashCode();
     }

    /**
     * Returns a boolean indicating if a file that is being staged is an
     * executable or not (i.e is a data file).
     *
     * @return boolean indicating whether a file is executable or not.
     */
    public boolean isExecutable(){
       return (this.mType == PegasusFile.EXECUTABLE_FILE);
    }


    /**
      * Returns a boolean indicating if a file that is being staged is a 
      * checkpoint file or not.
      *
      * @return boolean indicating whether a file is a checkpoint file or not.
      */
     public boolean isCheckpointFile(){
        return (this.mType == PegasusFile.CHECKPOINT_FILE);
     }
     
     /**
      * Returns a boolean indicating if a file that is being staged is an
      * is a data file
      *
      * @return boolean indicating whether a file is a data file or not.
      */
     public boolean isDataFile(){
        return (this.mType == PegasusFile.DATA_FILE);
     }
     
<<<<<<< HEAD
=======
     
    /**
      * Returns a boolean indicating if a file that is being staged is an
      * is a container or not
      *
      * @return boolean indicating whether a file is a container file or not.
      */
    public boolean isContainerFile() {
       return ( this.mType == PegasusFile.DOCKER_CONTAINER_FILE || 
                this.mType == PegasusFile.SINGULARITY_CONTAINER_FILE ||
                this.mType == PegasusFile.SHIFTER_CONTAINER_FILE
               );
    }
     
>>>>>>> 3c8bb2df
     /**
      * Returns a boolean indicating if a file that is being staged is a RAW
      * input file
      *
      * @return boolean  
      */
     public boolean isRawInputFile(){
        return this.mIsRawInput;
     }
     
     /**
      * Returns a boolean indicating if a file checksum is generated by 
      * pegasus-transfer
      *
      * @return boolean  
      */
     public boolean hasChecksumComputedInWF(){
        return this.mChecksumComputedInWF;
     }

    /**
     * Returns a boolean indicating whether there is a checksum associated with
     * the file or not in the Replica Catalog or not beforehand. 
     * 
     * @return 
     */
    public boolean hasRCCheckSum() {
        return this.getAllMetadata().containsKey( Metadata.CHECKSUM_VALUE_KEY );
    }

    /**
     * Returns a copy of the existing data object.
     *
     * @return clone of the object.
     */
    public Object clone(){
        PegasusFile pf   = new PegasusFile();
        pf.mLogicalFile  = mLogicalFile;
        pf.mFlags        = (BitSet)this.mFlags.clone();
        pf.mType         = mType;
        pf.mTransferFlag = mTransferFlag;
        pf.mSize         = mSize;
        pf.mMetadata     = (Metadata) this.mMetadata.clone();
        pf.mIsRawInput   = mIsRawInput;
        pf.mChecksumComputedInWF = this.mChecksumComputedInWF;
        return pf;
    }

    /**
     * Returns the type associated with the logical file.
     *
     * @return type of the file.
     */
    public String typeToString(){
        String result = null;
        
        switch( mType ){
            case DATA_FILE:
                result = DATA_TYPE;
                break;
                
            case EXECUTABLE_FILE:
                result = EXECUTABLE_TYPE;
                break;
                
            case CHECKPOINT_FILE:
                result = CHECKPOINT_TYPE;
                break;
            
            case DOCKER_CONTAINER_FILE:
                result = DOCKER_TYPE;
                break;
                
            case SINGULARITY_CONTAINER_FILE:
                result = SINGULARITY_TYPE;
                break;
                
            case SHIFTER_CONTAINER_FILE:
                result = SHIFTER_TYPE;
                break;
                
            case OTHER_FILE:
                result = OTHER_TYPE;
                break;
                    
        }
        return result;
    }


    /**
     * Returns the String version of the data object, which is in human readable
     * form.
     *
     * @return the dump of the data object into a string.
     */
    public  String toString(){
        StringBuffer sb = new StringBuffer();
        sb.append( "\n Logical Name :" ).append( this.mLogicalFile ).
           append( "\n Type         :" ).append( typeToString() ).
           append( "\n Size         :" ).append( mSize ).
           append( "\n Transient Flags (transfer,optional,dontRegister,cleanup):").
           append( " ( " ).append( getTransferFlag() ).append( "," );

        for(int i = 0; i < NO_OF_TRANSIENT_FLAGS; i ++) {
            sb.append( mFlags.get(i) );
            if( i < NO_OF_TRANSIENT_FLAGS - 1 ){
                sb.append( "," );
            }
        }
        sb.append( ")");
        
        sb.append( "metadata").append( this.getAllMetadata() );

        return sb.toString();
    }

}<|MERGE_RESOLUTION|>--- conflicted
+++ resolved
@@ -424,17 +424,6 @@
     }
     
     /**
-<<<<<<< HEAD
-     * Sets the flag denoting  that file is a raw input file that is fetched
-     * from the RC
-     * 
-     * @param raw boolean parameter indicating whether file is raw input or not.
-     */
-    public void setRawInput( boolean raw ){
-        this.mIsRawInput = true;
-    }
-
-=======
      * Sets the type flag to value passed.
      *
      * @param type valid type of container file
@@ -477,7 +466,6 @@
         this.mIsRawInput = true;
     }
 
->>>>>>> 3c8bb2df
     /**
      * Sets the flag denoting  that file needs to be checksummed during workflow
      * execution or not.
@@ -815,8 +803,6 @@
         return (this.mType == PegasusFile.DATA_FILE);
      }
      
-<<<<<<< HEAD
-=======
      
     /**
       * Returns a boolean indicating if a file that is being staged is an
@@ -831,7 +817,6 @@
                );
     }
      
->>>>>>> 3c8bb2df
      /**
       * Returns a boolean indicating if a file that is being staged is a RAW
       * input file
