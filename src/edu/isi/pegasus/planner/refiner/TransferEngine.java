/**
 * Copyright 2007-2008 University Of Southern California
 *
 * <p>Licensed under the Apache License, Version 2.0 (the "License"); you may not use this file
 * except in compliance with the License. You may obtain a copy of the License at
 *
 * <p>http://www.apache.org/licenses/LICENSE-2.0
 *
 * <p>Unless required by applicable law or agreed to in writing, software distributed under the
 * License is distributed on an "AS IS" BASIS, WITHOUT WARRANTIES OR CONDITIONS OF ANY KIND, either
 * express or implied. See the License for the specific language governing permissions and
 * limitations under the License.
 */
package edu.isi.pegasus.planner.refiner;

import edu.isi.pegasus.common.logging.LogManager;
import edu.isi.pegasus.common.util.FactoryException;
import edu.isi.pegasus.planner.catalog.ReplicaCatalog;
import edu.isi.pegasus.planner.catalog.replica.ReplicaFactory;
import edu.isi.pegasus.planner.catalog.site.classes.Directory;
import edu.isi.pegasus.planner.catalog.site.classes.FileServer;
import edu.isi.pegasus.planner.catalog.site.classes.FileServerType.OPERATION;
import edu.isi.pegasus.planner.catalog.site.classes.SiteCatalogEntry;
import edu.isi.pegasus.planner.classes.ADag;
import edu.isi.pegasus.planner.classes.DAGJob;
import edu.isi.pegasus.planner.classes.DAXJob;
import edu.isi.pegasus.planner.classes.FileTransfer;
import edu.isi.pegasus.planner.classes.Job;
import edu.isi.pegasus.planner.classes.PegasusBag;
import edu.isi.pegasus.planner.classes.PegasusFile;
import edu.isi.pegasus.planner.classes.PlannerCache;
import edu.isi.pegasus.planner.common.PegasusConfiguration;
import edu.isi.pegasus.planner.common.PegasusProperties;
import edu.isi.pegasus.planner.mapper.StagingMapper;
import edu.isi.pegasus.planner.mapper.StagingMapperFactory;
import edu.isi.pegasus.planner.mapper.SubmitMapperFactory;
import edu.isi.pegasus.planner.namespace.Pegasus;
import edu.isi.pegasus.planner.partitioner.graph.Graph;
import edu.isi.pegasus.planner.partitioner.graph.GraphNode;
import edu.isi.pegasus.planner.selector.ReplicaSelector;
import edu.isi.pegasus.planner.selector.replica.ReplicaSelectorFactory;
import edu.isi.pegasus.planner.transfer.JobPlacer;
import edu.isi.pegasus.planner.transfer.Refiner;
import edu.isi.pegasus.planner.transfer.generator.StageIn;
import edu.isi.pegasus.planner.transfer.generator.StageOut;
import edu.isi.pegasus.planner.transfer.refiner.RefinerFactory;
import java.io.File;
import java.util.Collection;
import java.util.HashSet;
import java.util.Iterator;
import java.util.LinkedList;
import java.util.List;
import java.util.Properties;
import java.util.Set;
import java.util.Vector;

/**
 * The transfer engine, which on the basis of the pools on which the jobs are to run, adds nodes to
 * transfer the data products.
 *
 * @author Karan Vahi
 * @author Gaurang Mehta
 * @version $Revision$
 */
public class TransferEngine extends Engine {

    /**
     * The MAX level is assigned as the level for deleted jobs. We can put it to Integer.MAX_VALUE,
     * but it is rare that number of levels in a workflows exceed 1000.
     */
    public static final int DELETED_JOBS_LEVEL = 1000;

    /**
     * The name of the Replica Catalog Implementer that is used to write out the workflow cache file
     * in the submit directory.
     */
    public static final String WORKFLOW_CACHE_FILE_IMPLEMENTOR = "FlushedCache";

    /** The name of the source key for Replica Catalog Implementer that serves as cache */
    public static final String WORKFLOW_CACHE_REPLICA_CATALOG_KEY = "file";

    /** The name of the refiner for purposes of error logging */
    public static final String REFINER_NAME = "TranferEngine";

    /**
     * The DAG object to which the transfer nodes are to be added. This is the reduced Dag, which is
     * got from the Reduction Engine.
     */
    private ADag mDag;

    /** The bridge to the Replica Catalog. */
    private ReplicaCatalogBridge mRCBridge;

    /** The handle to the replica selector that is to used to select the various replicas. */
    private ReplicaSelector mReplicaSelector;

    /** The handle to the transfer refiner that adds the transfer nodes into the workflow. */
    private Refiner mTXRefiner;

    /** Holds all the jobs deleted by the reduction algorithm. */
    private List<Job> mDeletedJobs;

    /**
     * A SimpleFile Replica Catalog, that tracks all the files that are being materialized as part
     * of workflow executaion.
     */
    private PlannerCache mPlannerCache;

    /**
     * A Replica Catalog, that tracks all the GET URL's for the files on the staging sites. This
     * cache is used to do automatic data management between 2 sub workflow jobs that have a data
     * dependency between them. For a workflow with two sub workflow jobs Sub1 -> Sub2, Pegasus
     * passes the workflow cache file that is created when Sub1 workflow is planned as an argument
     * to the planner when it is invoked to plan the Sub2 job.
     */
    private ReplicaCatalog mWorkflowCache;

    /**
     * Handle to an Staging Mapper that tells where to place the files on the shared scratch space
     * on the staging site.
     */
    private StagingMapper mStagingMapper;

    /**
     * The working directory relative to the mount point of the execution pool. It is populated from
     * the pegasus.dir.exec property from the properties file. If not specified then it work_dir is
     * supposed to be the exec mount point of the execution pool.
     */
    protected String mWorkDir;

    /** A boolean to track whether condor file io is used for the workflow or not. */
    // private final boolean mSetupForCondorIO;
    protected PegasusConfiguration mPegasusConfiguration;

    /** The output site where files need to be staged to. */
    protected final Set<String> mOutputSites;

    /** The dial for integrity checking */
    protected PegasusProperties.INTEGRITY_DIAL mIntegrityDial;

    /** Whether to do any integrity checking or not. */
    protected boolean mDoIntegrityChecking;

    /**
     * Handle to the placer that determines whether a file transfer needs to be handled locally or
     * remotely on the staging site.
     */
    protected JobPlacer mTransferJobPlacer;

    /**
     * The stage-out generator that generates the File Transfer pairs required to place outputs of a
     * job to the various user defined locations
     */
    protected StageIn mStageInFileTransferGenerator;

    /**
     * The stage-out generator that generates the File Transfer pairs required to place outputs of a
     * job to the various user defined locations
     */
    protected StageOut mStageOutFileTransferGenerator;

    /**
     * Overloaded constructor.
     *
     * @param reducedDag the reduced workflow.
     * @param bag bag of initialization objects
     * @param deletedJobs list of all jobs deleted by reduction algorithm.
     * @param deletedLeafJobs list of deleted leaf jobs by reduction algorithm.
     */
    public TransferEngine(
            ADag reducedDag, PegasusBag bag, List<Job> deletedJobs, List<Job> deletedLeafJobs) {
        super(bag);

        mSubmitDirMapper =
                SubmitMapperFactory.loadInstance(bag, new File(mPOptions.getSubmitDirectory()));
        bag.add(PegasusBag.PEGASUS_SUBMIT_MAPPER, mSubmitDirMapper);

        mStagingMapper = StagingMapperFactory.loadInstance(bag);
        bag.add(PegasusBag.PEGASUS_STAGING_MAPPER, mStagingMapper);

        // PM-1375 we check if we need to do any integriy checking or not
        mIntegrityDial = mProps.getIntegrityDial();
        mDoIntegrityChecking = mProps.doIntegrityChecking();

        mDag = reducedDag;
        mDeletedJobs = deletedJobs;

        mPegasusConfiguration = new PegasusConfiguration(bag.getLogger());

        try {
            mTXRefiner = RefinerFactory.loadInstance(reducedDag, bag);
            mTransferJobPlacer = new JobPlacer(mTXRefiner);
            mReplicaSelector = ReplicaSelectorFactory.loadInstance(mProps);
        } catch (Exception e) {
            // wrap all the exceptions into a factory exception
            throw new FactoryException("Transfer Engine ", e);
        }

        mOutputSites = (Set<String>) mPOptions.getOutputSites();
        mStageOutFileTransferGenerator = new StageOut();
        mStageOutFileTransferGenerator.initalize(reducedDag, bag, mTXRefiner);

        mWorkflowCache = this.initializeWorkflowCacheFile(reducedDag);

        // log some configuration messages
        mLogger.log(
                "Transfer Refiner loaded is           [" + mTXRefiner.getDescription() + "]",
                LogManager.CONFIG_MESSAGE_LEVEL);
        mLogger.log(
                "ReplicaSelector loaded is            [" + mReplicaSelector.description() + "]",
                LogManager.CONFIG_MESSAGE_LEVEL);
        mLogger.log(
                "Submit Directory Mapper loaded is    [" + mSubmitDirMapper.description() + "]",
                LogManager.CONFIG_MESSAGE_LEVEL);
        mLogger.log(
                "Staging Mapper loaded is             [" + mStagingMapper.description() + "]",
                LogManager.CONFIG_MESSAGE_LEVEL);
    }

    /**
     * Adds the transfer nodes to the workflow.
     *
     * @param rcb the bridge to the ReplicaCatalog.
     * @param plannerCache an instance of the replica catalog that will store the locations of the
     *     files on the remote sites.
     */
    public void addTransferNodes(ReplicaCatalogBridge rcb, PlannerCache plannerCache) {
        mRCBridge = rcb;
        mRCBridge.mSubmitDirMapper = this.mSubmitDirMapper;
        mPlannerCache = plannerCache;

        mStageInFileTransferGenerator = new StageIn();
        mStageInFileTransferGenerator.initalize(
                mDag, mBag, mTXRefiner, mRCBridge, mReplicaSelector, mPlannerCache, mWorkflowCache);

        Job currentJob;
        String currentJobName;
        String msg;

        // convert the dax to a graph representation and walk it
        // in a top down manner
        // PM-747 no need for conversion as ADag now implements Graph interface
        Graph workflow = mDag;
        boolean stageOut = this.mPOptions.doStageOut();

        for (Iterator it = workflow.iterator(); it.hasNext(); ) {
            GraphNode node = (GraphNode) it.next();
            currentJob = (Job) node.getContent();

            // PM-833 associate a directory with the job
            // that is used to determine relative submit directory
            currentJob.setRelativeSubmitDirectory(getRelativeSubmitDirectory(currentJob));

            // set the node depth as the level
            currentJob.setLevel(node.getDepth());
            currentJobName = currentJob.getName();

            mLogger.log("", LogManager.DEBUG_MESSAGE_LEVEL);
            msg = "Job being traversed is " + currentJobName;
            mLogger.log(msg, LogManager.DEBUG_MESSAGE_LEVEL);
            msg = "To be run at " + currentJob.executionPool;
            mLogger.log(msg, LogManager.DEBUG_MESSAGE_LEVEL);

            // getting the parents of that node
            Collection<GraphNode> parents = node.getParents();
            mLogger.log("Parents of job:" + node.parentsToString(), LogManager.DEBUG_MESSAGE_LEVEL);
            processParents(currentJob, parents);

            // transfer the nodes output files
            // to the output sites
            if (stageOut) {
                Collection<FileTransfer> localTransfersToOutputSites = new LinkedList();
                Collection<FileTransfer> remoteTransfersToOutputSites = new LinkedList();
                Set<String> outputSites = new HashSet();
                outputSites.addAll(this.mOutputSites);

                if (this.mPOptions.getOutputMap() != null) {
                    // PM-1608 special null site notation to indicate that mapper should return
                    // locations of files without matching on site name
                    outputSites.add(null);
                }
                for (String outputSite : outputSites) {
                    Collection<FileTransfer>[] fileTransfers =
                            mStageOutFileTransferGenerator.constructFileTX(currentJob, outputSite);
                    localTransfersToOutputSites.addAll(fileTransfers[0]);
                    remoteTransfersToOutputSites.addAll(fileTransfers[1]);
                }
                mTXRefiner.addStageOutXFERNodes(
                        currentJob, localTransfersToOutputSites, remoteTransfersToOutputSites, rcb);
            }

            // PM-1765 even if staging outputs, locations for generated
            // output files are tracked in this one function below uniformly

            // create the cache file always
            // Pegasus Bug PM-32 and PM-356
            trackInCaches(currentJob);
        }

        // we are done with the traversal.
        // mTXRefiner.done();

        // get the deleted leaf jobs o/p files to output sites
        if (stageOut && !mDeletedJobs.isEmpty()) {

            mLogger.log(
                    "Adding stage out jobs for jobs deleted from the workflow",
                    LogManager.INFO_MESSAGE_LEVEL);

            for (Iterator it = this.mDeletedJobs.iterator(); it.hasNext(); ) {
                currentJob = (Job) it.next();
                currentJob.setLevel(TransferEngine.DELETED_JOBS_LEVEL);

                // for a deleted node, to transfer it's output
                // the execution pool should be set to local i.e submit host
                currentJob.setSiteHandle("local");
                // PM-936 set the staging site for the deleted job
                // to local site
                currentJob.setStagingSiteHandle("local");

                // for jobs deleted during data reuse we dont
                // go through the staging site. they are transferred
                // directly to the output sites
                Collection<FileTransfer> deletedFileTransfers = new LinkedList();
                for (String outputSite : this.mOutputSites) {
                    deletedFileTransfers.addAll(
                            this.mStageOutFileTransferGenerator.constructDeletedFileTX(
                                    mRCBridge, mReplicaSelector, currentJob, outputSite));
                }
                if (!deletedFileTransfers.isEmpty()) {
                    // the job is deleted anyways. The files exist somewhere
                    // as mentioned in the Replica Catalog. We assume it is
                    // URL remotely accessible
                    boolean localTransfer = true;
                    mTXRefiner.addStageOutXFERNodes(
                            currentJob, deletedFileTransfers, rcb, localTransfer, true);
                }
            }
        }

        // we are done with the traversal.
        mTXRefiner.done();

        // close the handle to the workflow cache file if it is written
        // not the planner cache file
        this.mWorkflowCache.close();
    }

    /**
     * Returns the staging site to be used for a job. If a staging site is not determined from the
     * options it is set to be the execution site for the job
     *
     * @param job the job for which to determine the staging site
     * @return the staging site
     */
    public String getStagingSite(Job job) {
        /*
        String ss =  this.mPOptions.getStagingSite( job.getSiteHandle() );
        return (ss == null) ? job.getSiteHandle(): ss;
        */
        return job.getStagingSiteHandle();
    }

    /**
     * It processes a nodes parents and determines if nodes are to be added or not. All the input
     * files for the job are searched in the output files of the parent nodes and the Replica
     * Mechanism.
     *
     * @param job the <code>Job</code> object containing all the details of the job.
     * @param parents list <code>GraphNode</code> ojbects corresponding to the parent jobs of the
     *     job.
     */
    private void processParents(Job job, Collection<GraphNode> parents) {

        Set nodeIpFiles = job.getInputFiles();
        Vector vRCSearchFiles = new Vector(); // vector of PegasusFile

        // getAll the output Files of the parents
        Set<PegasusFile> parentsOutFiles = getOutputFiles(parents);

        // interpool transfer of the nodes parents
        // output files
        Collection[] interSiteFileTX = this.getInterpoolFileTX(job, parents);
        Collection localInterSiteTX = interSiteFileTX[0];
        Collection remoteInterSiteTX = interSiteFileTX[1];

        // only add if there are files to transfer
        if (!localInterSiteTX.isEmpty()) {
            mTXRefiner.addInterSiteTXNodes(job, localInterSiteTX, true);
        }
        if (!remoteInterSiteTX.isEmpty()) {
            mTXRefiner.addInterSiteTXNodes(job, remoteInterSiteTX, false);
        }

        // check if node ip files are in the parents out files
        // if files are not, then these are to be got
        // from the RC based on the transiency characteristic
        for (Iterator it = nodeIpFiles.iterator(); it.hasNext(); ) {
            PegasusFile pf = (PegasusFile) it.next();
            if (!parentsOutFiles.contains(pf)) {
                // PM-976 all input files that are not generated
                // by parent jobs should be looked up in the replica catalog
                // we don't consider the value of the transfer flag
                vRCSearchFiles.addElement(pf);

                // PM-1250 any file fetched from RC is a raw input file
                pf.setRawInput(true);
            }
        }

        Collection<FileTransfer>[] fileTransfers = new Collection[2];
        fileTransfers[0] = new LinkedList();
        fileTransfers[1] = new LinkedList();

        if (job instanceof DAXJob) {
            // for the DAX jobs we should always call the method
            // as DAX may just be referred as the LFN
            fileTransfers =
                    mStageInFileTransferGenerator.constructFileTX((DAXJob) job, vRCSearchFiles);
        } else if (!vRCSearchFiles.isEmpty()) {
            if (job instanceof DAGJob) {
                fileTransfers =
                        mStageInFileTransferGenerator.constructFileTX((DAGJob) job, vRCSearchFiles);
            } else {
                // get the locations from the RC
                fileTransfers = mStageInFileTransferGenerator.constructFileTX(job, vRCSearchFiles);
            }
        }

        Collection<FileTransfer> localFileTransfersToStagingSite = fileTransfers[0];
        Collection<FileTransfer> remoteFileTransfersToStagingSite = fileTransfers[1];

        // add the stage in transfer nodes if required
        if (!(localFileTransfersToStagingSite.isEmpty()
                && remoteFileTransfersToStagingSite.isEmpty())) {
            mTXRefiner.addStageInXFERNodes(
                    job, localFileTransfersToStagingSite, remoteFileTransfersToStagingSite);
        }
    }

    /**
     * This generates a error message for pool not found in the pool config file.
     *
     * @param poolName the name of pool that is not found.
     * @param universe the condor universe
     * @return the message.
     */
    private String poolNotFoundMsg(String poolName, String universe) {
        String st =
                "Error: No matching entry to pool = "
                        + poolName
                        + " ,universe = "
                        + universe
                        + "\n found in the pool configuration file ";
        return st;
    }

    /**
     * This gets the Vector of FileTransfer objects for all the files which have to be transferred
     * to the destination pool in case of Interpool transfers. Each FileTransfer object has the
     * source and the destination URLs. the source URI is determined from the pool on which the jobs
     * are executed.
     *
     * @param job the job with reference to which interpool file transfers need to be determined.
     * @param parents Collection of <code>GraphNode</code> ojbects corresponding to the parent jobs
     *     of the job.
     * @return array of Collection of <code>FileTransfer</code> objects
     */
    private Collection<FileTransfer>[] getInterpoolFileTX(Job job, Collection<GraphNode> parents) {
        String destSiteHandle = job.getStagingSiteHandle();
        // contains the remote_initialdir if specified for the job
        String destRemoteDir = job.vdsNS.getStringValue(Pegasus.REMOTE_INITIALDIR_KEY);

        SiteCatalogEntry destSite = mSiteStore.lookup(destSiteHandle);
        SiteCatalogEntry sourceSite;

        Collection[] result = new Collection[2];
        Collection<FileTransfer> localTransfers = new LinkedList();
        Collection<FileTransfer> remoteTransfers = new LinkedList();

        ReplicaCatalog jobInputCache =
                (job instanceof DAXJob) ? this.getWorkflowCache((DAXJob) job) : null;

        // tracks whether we can consider short circuit the interpool transfer
        // for a job or not . we cannot shortcircuit for two cases
        //       | Job      | Parent Job | Consider Short Circuit|
        // Case 1| Compute  | Compute    |  Yes                  |
        // Case 2| Compute  | DAX        |  No                   |
        // Case 3| DAX      | Compute    |  No                   |
        // Case 4| DAX      | DAX        |  Yes                  |

        // Case 2 // PM-1676 if parent job is a sub workflow job, then we cannot
        // short circuit the inter pool transfer, as the sub workflow job
        // outputs need to be placed explicitly using the output map for
        // the compute job to pick up
        // Case 3 PM-1766 DAX job has some input files that are produced by a parent compute job
        // Case 4 let the cache file between exchanged with parent dax job provide the info
        boolean considerShortCircuit = job.getJobType() == Job.COMPUTE_JOB;

        // PM-1602 tracks input files for which to disable integrity
        Set<PegasusFile> integrityDisabledFiles = new HashSet();
        for (GraphNode parent : parents) {
            // get the parent job
            Job pJob = (Job) parent.getContent();
            sourceSite = mSiteStore.lookup(pJob.getStagingSiteHandle());

            considerShortCircuit =
                    (considerShortCircuit && pJob.getJobType() == Job.COMPUTE_JOB)
                            ||
                            // both the job and parent as pegasusWorkflow/DAXJobs
                            (job instanceof DAXJob && pJob instanceof DAXJob);

            if (considerShortCircuit
                    && sourceSite.getSiteHandle().equalsIgnoreCase(destSiteHandle)) {
                // no need to add transfers, as the parent job and child
                // job are run in the same directory on the pool
                continue;
            }

            String sourceURI = null;
            for (Iterator fileIt = pJob.getOutputFiles().iterator(); fileIt.hasNext(); ) {
                PegasusFile pf = (PegasusFile) fileIt.next();
                String outFile = pf.getLFN();

                if (job.getInputFiles().contains(pf)) {

                    // PM-833 figure out the addOn component just once per lfn
                    String lfn = pf.getLFN();
                    File addOn = mStagingMapper.mapToRelativeDirectory(job, destSite, lfn);
                    String thirdPartyDestPutURL =
                            this.getURLOnSharedScratch(destSite, job, OPERATION.put, addOn, lfn);

                    // definite inconsitency as url prefix and mount point
                    // are not picked up from the same server
                    boolean localTransfer =
                            mTransferJobPlacer.runTransferOnLocalSite(
                                    destSite, thirdPartyDestPutURL, Job.INTER_POOL_JOB);
                    String destURL =
                            localTransfer
                                    ?
                                    // construct for third party transfer
                                    thirdPartyDestPutURL
                                    :
                                    // construct for normal transfer
                                    "file://"
                                            + mSiteStore.getInternalWorkDirectory(
                                                    destSiteHandle, destRemoteDir)
                                            + File.separator
                                            + addOn
                                            + File.separator
                                            + lfn;

                    String sourceURL = null;
                    /* PM-833 String destURL       = destURI + File.separator + outFile;
                    String thirdPartyDestURL = thirdPartyDestPutURI + File.separator +
                                           outFile;
                    */
                    FileTransfer ft = new FileTransfer(outFile, pJob.jobName);
                    ft.setSize(pf.getSize());
                    ft.addDestination(destSiteHandle, destURL);

                    // for intersite transfers we need to track in transient rc
                    // for the cleanup algorithm
                    // only the destination is tracked as source will have been
                    // tracked for the parent jobs
                    trackInPlannerCache(outFile, thirdPartyDestPutURL, destSiteHandle);

                    if (pJob instanceof DAXJob) {
                        // PM-1608 we don't create inter site transfers instead we need
                        // to create an output map for the sub workflow referred to by the dax job
                        // the output map should transfer files to the staging site of the compute
                        // job in question. we log in the output map file for the DAX job
                        mLogger.log(
                                "Parent DAX job "
                                        + pJob.getID()
                                        + " will transfer output file to "
                                        + ft.getDestURL()
                                        + " which is required by "
                                        + job.getID(),
                                LogManager.DEBUG_MESSAGE_LEVEL);
                        ((DAXJob) pJob).addOutputFileLocation(mBag, ft);

                        // PM-1608 explicitly disable integrity checking as we don't
                        // know which job in the sub workflow referred to by the parent DAX job pJob
                        // generates the file. we are adding parent output file
                        integrityDisabledFiles.add(pf);
                        continue;
                    }

                    // in the workflow cache we track the get URL for the outfile
                    String thirdPartyDestGetURL =
                            this.getURLOnSharedScratch(
                                    destSite, job, OPERATION.get, addOn, outFile);
                    trackInWorkflowCache(outFile, thirdPartyDestGetURL, destSiteHandle);

                    // add all the possible source urls iterating through
                    // the list of grid ftp servers associated with the dest pool.
                    boolean first = true;

                    Directory parentScratchDir =
                            mSiteStore
                                    .lookup(pJob.getStagingSiteHandle())
                                    .getDirectory(Directory.TYPE.shared_scratch);
                    if (parentScratchDir == null) {
                        throw new RuntimeException(
                                "Unable to determine the scratch dir for site "
                                        + pJob.getStagingSiteHandle());
                    }
                    // retrive all the file servers matching the get operations
                    for (FileServer.OPERATION op : FileServer.OPERATION.operationsForGET()) {
                        for (Iterator it1 = parentScratchDir.getFileServersIterator(op);
                                it1.hasNext(); ) {

                            FileServer server = (FileServer) it1.next();
                            // definite inconsitency as url prefix and mount point
                            // are not picked up from the same server
                            sourceURI = server.getURLPrefix();

                            // sourceURI += server.getMountPoint();
                            sourceURI +=
                                    mSiteStore.getExternalWorkDirectory(
                                            server, pJob.getSiteHandle());

                            sourceURL = sourceURI + File.separator + outFile;

                            if (job instanceof DAXJob) {
                                // Case 3 PM-1766 DAX job has some input files that are produced by
                                // a parent compute job. track this URL in the cache file for
                                // the job
                                jobInputCache.insert(
                                        outFile, sourceURL, pJob.getStagingSiteHandle());
                            } else if (!(sourceURL.equalsIgnoreCase(thirdPartyDestPutURL))) {
                                // add the source url only if it does not match to
                                // the third party destination url
                                ft.addSource(pJob.getStagingSiteHandle(), sourceURL);
                            }
                            first = false;
                        }
                    }
                    if (ft.isValid()) {
                        if (localTransfer) {
                            localTransfers.add(ft);
                        } else {
                            remoteTransfers.add(ft);
                        }
                    }
                }
            }
        }

        // PM-1608 disable integrity for some of job input files that are outputs
        // of parent dax jobs
        for (PegasusFile ip : job.getInputFiles()) {
            if (integrityDisabledFiles.contains(ip)) {
                ip.setForIntegrityChecking(false);
                mLogger.log(
                        "Disabled file "
                                + ip.getLFN()
                                + " for job "
                                + job.getID()
                                + " for integrity checking",
                        LogManager.TRACE_MESSAGE_LEVEL);
            }
        }

        // close the job input cache if opened
        if (jobInputCache != null) {
            jobInputCache.close();
        }

        result[0] = localTransfers;
        result[1] = remoteTransfers;
        return result;
    }

    /**
     * It gets the output files for all the nodes which are specified in the nodes passed.
     *
     * @param nodes List<GraphNode> containing the jobs
     * @return Set of PegasusFile objects
     */
    private Set<PegasusFile> getOutputFiles(Collection<GraphNode> nodes) {

        Set<PegasusFile> files = new HashSet();

        for (GraphNode n : nodes) {
            Job job = (Job) n.getContent();
            files.addAll(job.getOutputFiles());
        }

        return files;
    }

    /**
     * Tracks the files created by a job in the both the planner and workflow cache The planner
     * cache stores the put URL's and the GET URL is stored in the workflow cache.
     *
     * @param job the job whose input files need to be tracked.
     */
    private void trackInCaches(Job job) {

        // check if there is a remote initialdir set
        String path = job.vdsNS.getStringValue(Pegasus.REMOTE_INITIALDIR_KEY);

        SiteCatalogEntry stagingSiteEntry = mSiteStore.lookup(job.getStagingSiteHandle());
        if (stagingSiteEntry == null) {
            this.poolNotFoundMsg(job.getStagingSiteHandle(), "vanilla");
            mLogger.log(mLogMsg, LogManager.ERROR_MESSAGE_LEVEL);
            throw new RuntimeException(mLogMsg);
        }

        for (Iterator it = job.getOutputFiles().iterator(); it.hasNext(); ) {
            PegasusFile pf = (PegasusFile) it.next();
            String lfn = pf.getLFN();

            // PM-833 figure out the addOn component just once per lfn
            File addOn = mStagingMapper.mapToRelativeDirectory(job, stagingSiteEntry, lfn);

            // construct the URL to track in planner cache
            String stagingSitePutURL =
                    this.getURLOnSharedScratch(stagingSiteEntry, job, OPERATION.put, addOn, lfn);
            trackInPlannerCache(lfn, stagingSitePutURL, stagingSiteEntry.getSiteHandle());

            String stagingSiteGetURL =
                    this.getURLOnSharedScratch(stagingSiteEntry, job, OPERATION.get, addOn, lfn);
            trackInWorkflowCache(lfn, stagingSiteGetURL, stagingSiteEntry.getSiteHandle());
        }
    }

    /**
     * Inserts an entry into the planner cache as a put URL.
     *
     * @param lfn the logical name of the file.
     * @param pfn the pfn
     * @param site the site handle
     */
    private void trackInPlannerCache(String lfn, String pfn, String site) {

        trackInPlannerCache(lfn, pfn, site, OPERATION.put);
    }

    /**
     * Inserts an entry into the planner cache as a put URL.
     *
     * @param lfn the logical name of the file.
     * @param pfn the pfn
     * @param site the site handle
     * @param type the type of url
     */
    private void trackInPlannerCache(String lfn, String pfn, String site, OPERATION type) {

        mPlannerCache.insert(lfn, pfn, site, type);
    }

    /**
     * Inserts an entry into the workflow cache that is to be written out to the submit directory.
     *
     * @param lfn the logical name of the file.
     * @param pfn the pfn
     * @param site the site handle
     */
    private void trackInWorkflowCache(String lfn, String pfn, String site) {

        mWorkflowCache.insert(lfn, pfn, site);
    }

    /**
     * Returns a URL on the shared scratch of the staging site
     *
     * @param entry the SiteCatalogEntry for the associated stagingsite
     * @param job the job
     * @param operation the FileServer operation for which we need the URL
     * @param lfn the LFN can be null to get the path to the directory
     * @return the URL
     */
    private String getURLOnSharedScratch(
            SiteCatalogEntry entry,
            Job job,
            FileServer.OPERATION operation,
            File addOn,
            String lfn) {
        return mStagingMapper.map(job, addOn, entry, operation, lfn);
    }

    /**
     * Complains for a missing head node file server on a site for a job
     *
     * @param job the job
     * @param operation the operation
     * @param site the site
     */
    private void complainForScratchFileServer(
            Job job, FileServer.OPERATION operation, String site) {
        this.complainForScratchFileServer(job.getID(), operation, site);
    }

    /**
     * Complains for a missing head node file server on a site for a job
     *
     * @param jobname the name of the job
     * @param operation the file server operation
     * @param site the site
     */
    private void complainForScratchFileServer(
            String jobname, FileServer.OPERATION operation, String site) {
        StringBuffer error = new StringBuffer();
        error.append("[").append(REFINER_NAME).append("] ");
        if (jobname != null) {
            error.append("For job (").append(jobname).append(").");
        }
        error.append(" File Server not specified for shared-scratch filesystem for site: ")
                .append(site);
        throw new RuntimeException(error.toString());
    }

    /**
     * Initializes a Replica Catalog Instance that is used to store the GET URL's for all files on
     * the staging site ( inputs staged and outputs created ).
     *
     * @param dag the workflow being planned
     * @return handle to transient catalog
     */
    private ReplicaCatalog initializeWorkflowCacheFile(ADag dag) {
        ReplicaCatalog rc = null;
        mLogger.log(
                "Initialising Workflow Cache File in the Submit Directory",
                LogManager.DEBUG_MESSAGE_LEVEL);

        Properties cacheProps =
                mProps.getVDSProperties().matchingSubset(ReplicaCatalog.c_prefix, false);
        String file = mPOptions.getSubmitDirectory() + File.separatorChar + getCacheFileName(dag);

        // set the appropriate property to designate path to file
        cacheProps.setProperty(WORKFLOW_CACHE_REPLICA_CATALOG_KEY, file);

        try {
            rc = ReplicaFactory.loadInstance(WORKFLOW_CACHE_FILE_IMPLEMENTOR, mBag, cacheProps);
        } catch (Exception e) {
            throw new RuntimeException(
                    "Unable to initialize Workflow Cache File in the Submit Directory  " + file, e);
        }
        return rc;
    }

    /**
     * Constructs the basename to the cache file that is to be used to log the transient files. The
     * basename is dependant on whether the basename prefix has been specified at runtime or not.
     *
     * @param adag the ADag object containing the workflow that is being concretized.
     * @return the name of the cache file
     */
    private String getCacheFileName(ADag adag) {
        StringBuffer sb = new StringBuffer();
        String bprefix = mPOptions.getBasenamePrefix();

        if (bprefix != null) {
            // the prefix is not null using it
            sb.append(bprefix);
        } else {
            // generate the prefix from the name of the dag
            sb.append(adag.getLabel()).append("-").append(adag.getIndex());
        }
        // append the suffix
        sb.append(".cache");

        return sb.toString();
    }

    /**
     * Returns the relative submit directory for the job from the top level submit directory where
     * workflow files are written.
     *
     * @param job
     * @return
     */
    protected String getRelativeSubmitDirectory(Job job) {

        String relative = null;
        try {
            File f = mSubmitDirMapper.getRelativeDir(job);
            mLogger.log(
                    "Directory for job " + job.getID() + " is " + f,
                    LogManager.DEBUG_MESSAGE_LEVEL);
            relative = f.getPath();
        } catch (Exception ex) {
            throw new RuntimeException(
                    "Error while determining relative submit dir for job " + job.getID(), ex);
        }
        return relative;
    }

    /**
     * Initializes a Replica Catalog Instance that is used to store the the GET url's of files
     * generated in the current workflow (by parent jobs of this DAXJob) that are required when the
     * sub workflow represented by this DAXJob executes.
     *
     * @param dag the workflow being planned
     * @return handle to transient catalog
     */
    private ReplicaCatalog getWorkflowCache(DAXJob job) {
        ReplicaCatalog rc = null;
        mLogger.log(
                "Initialising Workflow Cache File for job " + job.getID(),
                LogManager.DEBUG_MESSAGE_LEVEL);

        Properties cacheProps =
                mProps.getVDSProperties().matchingSubset(ReplicaCatalog.c_prefix, false);

        StringBuilder file = new StringBuilder();
        file.append(mPOptions.getSubmitDirectory())
                .append(File.separator)
                .append(job.getRelativeSubmitDirectory())
                .append(File.separator)
                .append(job.getID())
                .append(".input.cache");
<<<<<<< HEAD

        job.setInputWorkflowCacheFile(file.toString());
=======
>>>>>>> e604899b

        // set the appropriate property to designate path to file
        cacheProps.setProperty(WORKFLOW_CACHE_REPLICA_CATALOG_KEY, file.toString());

        try {
            rc = ReplicaFactory.loadInstance(WORKFLOW_CACHE_FILE_IMPLEMENTOR, mBag, cacheProps);
        } catch (Exception e) {
            throw new RuntimeException(
                    "Unable to initialize Workflow Cache File in the Submit Directory  " + file, e);
        }
        return rc;
    }
}<|MERGE_RESOLUTION|>--- conflicted
+++ resolved
@@ -913,11 +913,9 @@
                 .append(File.separator)
                 .append(job.getID())
                 .append(".input.cache");
-<<<<<<< HEAD
-
+        
+        // PM-1916 set the path to input cache file for sub workflow explicilty
         job.setInputWorkflowCacheFile(file.toString());
-=======
->>>>>>> e604899b
 
         // set the appropriate property to designate path to file
         cacheProps.setProperty(WORKFLOW_CACHE_REPLICA_CATALOG_KEY, file.toString());
