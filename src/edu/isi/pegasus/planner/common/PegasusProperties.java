--- conflicted
+++ resolved
@@ -2407,7 +2407,6 @@
     /**
      * Returns a boolean indicating whether clustering should be allowed for 
      * single jobs or not
-<<<<<<< HEAD
      *
      * Referred to by the "pegasus.clusterer.allow.single" property.
      *
@@ -2417,29 +2416,6 @@
     public boolean allowClusteringOfSingleJobs(){
         return Boolean.parse( mProps.getProperty( "pegasus.clusterer.allow.single" ),
                               false );
-    }
-
-    
-    
-    /**
-     * Returns a boolean indicating whether to enable integrity checking or not.
-=======
->>>>>>> 3c8bb2df
-     *
-     * Referred to by the "pegasus.clusterer.allow.single" property.
-     *
-     * @return the value specified in the properties file, else false
-     *
-     */
-<<<<<<< HEAD
-    public boolean doIntegrityChecking() {
-        return Boolean.parse( mProps.getProperty( "pegasus.integrity.checking" ),
-                              true );
-=======
-    public boolean allowClusteringOfSingleJobs(){
-        return Boolean.parse( mProps.getProperty( "pegasus.clusterer.allow.single" ),
-                              false );
->>>>>>> 3c8bb2df
     }
 
     
