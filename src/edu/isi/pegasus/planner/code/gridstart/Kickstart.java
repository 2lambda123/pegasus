/**
 * Copyright 2007-2008 University Of Southern California
 *
 * <p>Licensed under the Apache License, Version 2.0 (the "License"); you may not use this file
 * except in compliance with the License. You may obtain a copy of the License at
 *
 * <p>http://www.apache.org/licenses/LICENSE-2.0
 *
 * <p>Unless required by applicable law or agreed to in writing, software distributed under the
 * License is distributed on an "AS IS" BASIS, WITHOUT WARRANTIES OR CONDITIONS OF ANY KIND, either
 * express or implied. See the License for the specific language governing permissions and
 * limitations under the License.
 */
package edu.isi.pegasus.planner.code.gridstart;

import edu.isi.pegasus.common.logging.LogManager;
import edu.isi.pegasus.common.util.Boolean;
import edu.isi.pegasus.common.util.Separator;
import edu.isi.pegasus.planner.catalog.TransformationCatalog;
import edu.isi.pegasus.planner.catalog.site.classes.SiteCatalogEntry;
import edu.isi.pegasus.planner.catalog.site.classes.SiteStore;
import edu.isi.pegasus.planner.catalog.transformation.TransformationCatalogEntry;
import edu.isi.pegasus.planner.catalog.transformation.classes.TCType;
import edu.isi.pegasus.planner.classes.ADag;
import edu.isi.pegasus.planner.classes.AggregatedJob;
import edu.isi.pegasus.planner.classes.Job;
import edu.isi.pegasus.planner.classes.PegasusBag;
import edu.isi.pegasus.planner.classes.PegasusFile;
import edu.isi.pegasus.planner.classes.PlannerOptions;
import edu.isi.pegasus.planner.classes.TransferJob;
import edu.isi.pegasus.planner.cluster.JobAggregator;
import edu.isi.pegasus.planner.code.GridStart;
import edu.isi.pegasus.planner.code.generator.condor.CondorQuoteParser;
import edu.isi.pegasus.planner.code.generator.condor.CondorQuoteParserException;
import edu.isi.pegasus.planner.common.PegasusConfiguration;
import edu.isi.pegasus.planner.common.PegasusProperties;
import edu.isi.pegasus.planner.namespace.Condor;
import edu.isi.pegasus.planner.namespace.ENV;
import edu.isi.pegasus.planner.namespace.Globus;
import edu.isi.pegasus.planner.namespace.Pegasus;
import edu.isi.pegasus.planner.partitioner.graph.GraphNode;
import edu.isi.pegasus.planner.transfer.SLS;
import java.io.File;
import java.io.FileWriter;
import java.io.IOException;
import java.util.ArrayList;
import java.util.Iterator;
import java.util.List;
import java.util.Set;
import java.util.StringTokenizer;

/**
 * This enables a constituentJob to be run on the grid, by launching it through kickstart. The
 * kickstart executable is a light-weight program which connects the stdin, stdout and stderr
 * filehandles for Pegasus jobs on the remote site.
 *
 * <p>Sitting in between the remote scheduler and the executable, it is possible for kickstart to
 * gather additional information about the executable run-time behavior, including the exit status
 * of jobs.
 *
 * <p>Kickstart is an executable distributed with Pegasus that can generally be found at
 * $PEGASUS_HOME/bin/kickstart
 *
 * @author Karan Vahi vahi@isi.edu
 * @version $Revision$
 */
public class Kickstart implements GridStart {

    /** The transformation namespace for the kickstart */
    public static final String TRANSFORMATION_NAMESPACE = "pegasus";

    /** The logical name of kickstart */
    public static final String TRANSFORMATION_NAME = "kickstart";

    /** The version number for kickstart. */
    public static final String TRANSFORMATION_VERSION = null;

    /** The basename of the kickstart executable. */
    public static final String EXECUTABLE_BASENAME = "pegasus-kickstart";

    /** The complete TC name for kickstart. */
    public static final String COMPLETE_TRANSFORMATION_NAME =
            Separator.combine(
                    TRANSFORMATION_NAMESPACE, TRANSFORMATION_NAME, TRANSFORMATION_VERSION);

    /**
     * The suffix for the kickstart input file, that is generated to use invoke at the remote end.
     */
    public static final String KICKSTART_INPUT_SUFFIX = "arg";

    /**
     * The basename of the class that is implmenting this. Could have been determined by reflection.
     */
    public static final String CLASSNAME = "Kickstart";

    /** The SHORTNAME for this implementation. */
    public static final String SHORT_NAME = "kickstart";

    /** The environment variable used to the set Kickstart SETUP JOB. */
    public static final String KICKSTART_SETUP = "GRIDSTART_SETUP";

    /** The environment variable used to the set Kickstart PREJOB. */
    public static final String KICKSTART_PREJOB = "GRIDSTART_PREJOB";

    /** The environment variable used to the set Kickstart POSTJOB. */
    public static final String KICKSTART_POSTJOB = "GRIDSTART_POSTJOB";

    /** The environment variable used to the set Kickstart CLEANUP JOB. */
    public static final String KICKSTART_CLEANUP = "GRIDSTART_CLEANUP";

    /** The LogManager object which is used to log all the messages. */
    private LogManager mLogger;

    /** The object holding all the properties pertaining to Pegasus. */
    private PegasusProperties mProps;

    /** The options passed to the planner. */
    private PlannerOptions mPOptions;

    /** The handle to the workflow that is being enabled. */
    private ADag mConcDAG;

    /** Handle to the site catalog store. */
    private SiteStore mSiteStore;
    // private PoolInfoProvider mSiteHandle;

    /** Handle to Transformation Catalog. */
    private TransformationCatalog mTCHandle;

    /**
     * The submit exectionSiteDirectory where the submit files are being generated for the workflow.
     */
    private String mSubmitDir;

    /** A boolean indicating whether to use invoke always or not. */
    private boolean mInvokeAlways;

    /** A boolean indicating whether to stat files or not. */
    private boolean mDoStat;

    /** A boolean indicating whether to generate lof files or not. */
    private boolean mGenerateLOF;

    /** The invoke limit trigger. */
    private long mInvokeLength;

    /** A flag to indicate if outputs are being registered or not */
    private boolean mRegisterOutputs;

    /** handle to PegasusConfiguration */
    private PegasusConfiguration mPegasusConfiguration;

    /** The handle to the SLS implementor */
    private SLS mSLS;

    /**
     * An instance variable to track if enabling is happening as part of a clustered constituentJob.
     * See Bug 21 comments on Pegasus Bugzilla
     */
    private boolean mEnablingPartOfAggregatedJob;

    /** A boolean indicating whether kickstart is deployed dynamically or not. */
    private boolean mDynamicDeployment;

    /** The label that is passed to kickstart. */
    private String mKickstartLabel;

    /** Whether kickstart should set the X Bit on the staged executables. */
    private boolean mSetXBit;

    /** Handle to NoGridStart implementation. */
    private GridStart mNoGridStartImpl;

    /** Boolean indicating whether to use full path or not */
    private boolean mUseFullPathToGridStart;

    /** Boolean indicating whether to disable invoke functionality. */
    private boolean mDisableInvokeFunctionality;

    private boolean mDisableKickstartStatCompletely;

    /** whether integrity checking is turned on or not */
    private boolean mDoIntegrityChecking;

    private Integrity mIntegrityHandler;

    /**
     * Initializes the GridStart implementation.
     *
     * @param bag the bag of objects that is used for initialization.
     * @param dag the concrete dag so far.
     */
    public void initialize(PegasusBag bag, ADag dag) {

        mProps = bag.getPegasusProperties();
        mPOptions = bag.getPlannerOptions();
        mLogger = bag.getLogger();
        mSubmitDir = mPOptions.getSubmitDirectory();
        mKickstartLabel =
                (dag == null)
                        ? null
                        : (mPOptions.getBasenamePrefix() == null)
                                ? dag.getLabel()
                                : mPOptions.getBasenamePrefix();
        mInvokeAlways = mProps.useInvokeInGridStart();
        mInvokeLength = mProps.getGridStartInvokeLength();

        mGenerateLOF = mProps.generateLOFFiles();
        mDoIntegrityChecking = mProps.doIntegrityChecking();
        mConcDAG = dag;
        mSiteStore = bag.getHandleToSiteStore();
        mTCHandle = bag.getHandleToTransformationCatalog();

        mDynamicDeployment = mProps.transferWorkerPackage();

        // mWorkerNodeExecution = mProps.executeOnWorkerNode();
        mPegasusConfiguration = new PegasusConfiguration(bag.getLogger());

        mEnablingPartOfAggregatedJob = false;
        mSetXBit = mProps.setXBitWithKickstart();

        mNoGridStartImpl = new NoGridStart();
        mNoGridStartImpl.initialize(bag, dag);
        mUseFullPathToGridStart = true;
        mDisableInvokeFunctionality = mProps.disableInvokeInGridStart();

        // PM-1060 we set stat based on whether a user
        // has specified a value or not
        String value = mProps.doStatWithKickstart();
        mRegisterOutputs = mProps.createRegistrationJobs();
        mDisableKickstartStatCompletely = false;
        if (value == null) {
            // stat is disabled unless there is registration job
            mDoStat = false;
        } else {
            // user specified a stat value .
            mDoStat = Boolean.parse(value, false);
            mDisableKickstartStatCompletely = !mDoStat;
        }
        mLogger.log(
                "Kickstart Stating Disabled Completely - " + mDisableKickstartStatCompletely,
                LogManager.CONFIG_MESSAGE_LEVEL);

        mIntegrityHandler = new Integrity();
        mIntegrityHandler.initialize(bag, dag);
    }

    /**
     * Setter method to control whether a full path to Gridstart should be returned while wrapping a
     * job or not.
     *
     * @param fullPath if set to true, indicates that full path would be used.
     */
    public void useFullPathToGridStarts(boolean fullPath) {
        this.mUseFullPathToGridStart = fullPath;
    }

    /**
     * Enables a constituentJob to run on the grid. This also determines how the stdin,stderr and
     * stdout of the constituentJob are to be propogated. To grid enable a constituentJob, the
     * constituentJob may need to be wrapped into another constituentJob, that actually launches the
     * constituentJob. It usually results in the constituentJob description passed being modified
     * modified.
     *
     * @param constituentJob the <code>Job</code> object containing the constituentJob description
     *     of the constituentJob that has to be enabled on the grid.
     * @param isGlobusJob is <code>true</code>, if the constituentJob generated a line <code>
     *     universe = globus</code>, and thus runs remotely. Set to <code>false</code>, if the
     *     constituentJob runs on the submit host in any way.
     * @return boolean true if enabling was successful,else false.
     */
    public boolean enable(AggregatedJob job, boolean isGlobusJob) {
        // PM-817 when the recursion first starts parameter first is true
        return this.enable(job, isGlobusJob, true);
    }

    /**
     * Enables a constituentJob to run on the grid. This also determines how the stdin,stderr and
     * stdout of the constituentJob are to be propogated. To grid enable a constituentJob, the
     * constituentJob may need to be wrapped into another constituentJob, that actually launches the
     * constituentJob. It usually results in the constituentJob description passed being modified
     * modified.
     *
     * @param job
     * @param isGlobusJob is <code>true</code>, if the constituentJob generated a line <code>
     *     universe = globus</code>, and thus runs remotely. Set to <code>false</code>, if the
     *     constituentJob runs on the submit host in any way.
     * @param first
     * @return boolean true if enabling was successful,else false.
     */
    public boolean enable(AggregatedJob job, boolean isGlobusJob, boolean first) {
        // boolean first = true;

        // get hold of the JobAggregator determined for this clustered job
        // during clustering
        JobAggregator aggregator = job.getJobAggregator();
        if (aggregator == null) {
            throw new RuntimeException(
                    "Clustered job not associated with a job aggregator " + job.getID());
        }

        boolean partOfClusteredJob = true;

        // we want to evaluate the exectionSiteDirectory only once
        // for the clustered job
        for (Iterator it =
                        aggregator.topologicalOrderingRequired()
                                ? job.topologicalSortIterator()
                                : // PM-817 we care about order, else -H option maynot be omitted
                                // always for first job
                                job.nodeIterator();
                it.hasNext(); ) {
            // PM-817Job constituentJob = (Job)it.next();
            GraphNode node = (GraphNode) it.next();
            Job constituentJob = (Job) node.getContent();
            if (constituentJob instanceof AggregatedJob) {
                // PM-817 we need to make sure that the constituten
                // clustered job also gets enabled correctly
                AggregatedJob constituentClusteredJob = (AggregatedJob) constituentJob;

                if (!aggregator
                        .getClass()
                        .equals(constituentClusteredJob.getJobAggregator().getClass())) {
                    // sanity check first to ensure the aggreagtors are not mixed
                    StringBuilder error = new StringBuilder();
                    error.append(
                                    "Recursive Clustering does not support different job aggregators. Job Aggregator for clustered job ")
                            .append(job.getID())
                            .append(" ")
                            .append(aggregator.getClass())
                            .append(" does not match with constitutent job ")
                            .append(constituentJob.getID())
                            .append(" ")
                            .append(constituentClusteredJob.getJobAggregator().getClass());
                    throw new RuntimeException(error.toString());
                }
                this.enable(constituentClusteredJob, isGlobusJob, first);
            }

            // earlier was set in SeqExec JobAggregator in the enable function
            constituentJob.vdsNS.construct(Pegasus.GRIDSTART_KEY, this.getVDSKeyValue());

            if (first) {
                first = false;
            } else {
                // we need to pass -H to kickstart
                // to suppress the header creation
                // PM-823 Add -H to pegasus.gridstart.arguments if it is already set
                Pegasus jobconf = constituentJob.vdsNS;
                if (jobconf.containsKey(Pegasus.GRIDSTART_ARGUMENTS_KEY)) {
                    String args = jobconf.getStringValue(Pegasus.GRIDSTART_ARGUMENTS_KEY);
                    jobconf.construct(Pegasus.GRIDSTART_ARGUMENTS_KEY, args + " -H");
                } else {
                    jobconf.construct(Pegasus.GRIDSTART_ARGUMENTS_KEY, "-H");
                }
            }

            // no worker node case
            // always pass isGlobus true as always
            // interested only in executable strargs
            // due to the fact that seqexec does not allow for setting environment
            // per constitutent constituentJob, we cannot set the postscript removal option
            this.enable(constituentJob, isGlobusJob, mDoStat, false, partOfClusteredJob);

            // PM-1021 add any of the lof files (and any other) that maybe transferred via condor io
            job.condorVariables.addIPFileForTransfer(
                    constituentJob.condorVariables.getIPFilesForTransfer());

            // System.out.println( constituentJob.condorVariables );
        }

        // all the constitutent jobs are enabled.
        // get the job aggregator to render the job
        // to it's executable form
        aggregator.makeAbstractAggregatedJobConcrete(job);

        // the aggregated job itself needs to be enabled via NoGridStart
        mNoGridStartImpl.enable((Job) job, isGlobusJob);

        return true;
    }

    /**
     * Enables a constituentJob to run on the grid by launching it through kickstart. Does the
     * stdio, and stderr handling of the constituentJob to be run on the grid. It modifies the
     * constituentJob description, and also constructs all the valid option to be passed to
     * kickstart for launching the executable.
     *
     * @param constituentJob the <code>Job</code> object containing the constituentJob description
     *     of the constituentJob that has to be enabled on the grid.
     * @param isGlobusJob is <code>true</code>, if the constituentJob generated a line <code>
     *     universe = globus</code>, and thus runs remotely. Set to <code>false</code>, if the
     *     constituentJob runs on the submit host in any way.
     * @return boolean true if enabling was successful,else false in case when the path to kickstart
     *     could not be determined on the site where the constituentJob is scheduled.
     */
    public boolean enable(Job job, boolean isGlobusJob) {
        boolean result = this.enable(job, isGlobusJob, mDoStat, true, false);
        // PM-1252 special handling for integrity checking for stageout jobs
        if (this.mDoIntegrityChecking && job.getJobType() == Job.STAGE_OUT_JOB) {
            // PM-1252 we only need to transfer the meta files for parent compute jobs
            if (!this.mIntegrityHandler.modifyJobForIntegrityChecks(job, null, this.mSubmitDir)) {
                throw new RuntimeException("Unable to modify job for integrity checks");
            }
        }
        return result;
    }

    /**
     * Enables a constituentJob to run on the grid by launching it through kickstart. Does the
     * stdio, and stderr handling of the constituentJob to be run on the grid. It modifies the
     * constituentJob description, and also constructs all the valid option to be passed to
     * kickstart for launching the executable.
     *
     * @param constituentJob the <code>Job</code> object containing the constituentJob description
     *     of the constituentJob that has to be enabled on the grid.
     * @param isGlobusJob is <code>true</code>, if the constituentJob generated a line <code>
     *     universe = globus</code>, and thus runs remotely. Set to <code>false</code>, if the
     *     constituentJob runs on the submit host in any way.
     * @param stat boolean indicating whether to generate the lof files for kickstart stat option or
     *     not.
     * @param addPostScript boolean indicating whether to add a postscript or not.
     * @param partOfClusteredJob boolean indicating whether the job being enabled is part of a
     *     clustered job or not.
     * @return boolean true if enabling was successful,else false in case when the path to kickstart
     *     could not be determined on the site where the constituentJob is scheduled.
     */
    protected boolean enable(
            Job job,
            boolean isGlobusJob,
            boolean stat,
            boolean addPostScript,
            boolean partOfClusteredJob) {

        // take care of relative submit exectionSiteDirectory if specified.
        String submitDir = mSubmitDir + mSeparator;
        //        String submitDir = getSubmitDirectory( mSubmitDir , constituentJob) + mSeparator;

        // To get the gridstart/kickstart path on the remote
        // pool, querying with entry for vanilla universe.
        // In the new format the gridstart is associated with the
        // pool not pool, condor universe
        SiteCatalogEntry site = mSiteStore.lookup(job.getSiteHandle());

        // the executable path and arguments are put
        // in the Condor namespace and not printed to the
        // file so that they can be overriden if desired
        // later through profiles and key transfer_executable
        String gridStartPath = handleTransferOfExecutable(job, getKickstartPath(site));

        // sanity check
        if (gridStartPath == null) {
            return false;
        }
        StringBuffer gridStartArgs = new StringBuffer();

        // the executable is gridstart, the application becomes its argument
        gridStartArgs.append(' ');
        gridStartArgs.append("-n ");
        gridStartArgs.append(job.getCompleteTCName());
        gridStartArgs.append(' ');

        // for derivation we now pass the logical id in the DAX
        // for the job JIRA PM-329
        gridStartArgs.append("-N ").append(job.getDAXID()).append(" ");

        // handle stdin
        if (job.stdIn.length() > 0) {

            // for using the transfer script and other vds executables the
            // input file is transferred from the submit host by Condor to
            // stdin. We fool the kickstart to pick up the input file from
            // standard stdin by giving the input file name as -
            if (job.logicalName.equals(
                            edu.isi.pegasus.planner.transfer.implementation.Transfer
                                    .TRANSFORMATION_NAME)
                    || job.logicalName.equals(
                            edu.isi.pegasus.planner.refiner.cleanup.Cleanup.TRANSFORMATION_NAME)
                    || job.logicalName.equals(
                            edu.isi.pegasus.planner.refiner.createdir.DefaultImplementation
                                    .TRANSFORMATION_NAME)
                    || job.logicalName.equals(
                            edu.isi.pegasus.planner.cluster.aggregator.SeqExec
                                    .COLLAPSE_LOGICAL_NAME)
                    || job.logicalName.equals(
                            edu.isi.pegasus.planner.cluster.aggregator.MPIExec
                                    .COLLAPSE_LOGICAL_NAME)) {

                // condor needs to pick up the constituentJob stdin and
                // transfer it to the remote end
                construct(job, "input", job.getFileFullPath(submitDir, ".in"));
                gridStartArgs.append("-i ").append("-").append(' ');

            } else {
                // kickstart provides the app's *tracked* stdin
                gridStartArgs.append("-i ").append(job.stdIn).append(' ');
            }
        }

        // handle stdout
        if (job.stdOut.length() > 0) {
            // gridstart saves the app's *tracked* stdout
            gridStartArgs.append("-o ").append(job.stdOut).append(' ');
        }

        // the Condor output variable and kickstart -o option
        // must not point to the same file for any local constituentJob.
        if (job.stdOut.equals(job.jobName + ".out") && !isGlobusJob) {
            mLogger.log("Detected WAW conflict for stdout", LogManager.WARNING_MESSAGE_LEVEL);
        }
        // the output of gridstart is propagated back to the submit host
        construct(job, "output", job.getFileFullPath(submitDir, ".out"));

        if (isGlobusJob) {
            construct(job, "transfer_output", "true");
        }

        // handle stderr
        if (job.stdErr.length() > 0) {
            // gridstart saves the app's *tracked* stderr
            gridStartArgs.append("-e ").append(job.stdErr).append(' ');
        }

        // the Condor error variable and kickstart -e option
        // must not point to the same file for any local constituentJob.
        if (job.stdErr.equals(job.jobName + ".err") && !isGlobusJob) {
            mLogger.log("Detected WAW conflict for stderr", LogManager.WARNING_MESSAGE_LEVEL);
        }
        // the error from gridstart is propagated back to the submit host
        construct(job, "error", job.getFileFullPath(submitDir, ".err"));
        if (isGlobusJob) {
            construct(job, "transfer_error", "true");
        }

        // we need to pass the resource handle
        // to kickstart as argument
        gridStartArgs.append("-R ").append(job.executionPool).append(' ');

        // Added for JIRA PM-543
        String directory = this.getDirectory(job);
        boolean setScratchEnvVariable = false;

        // handle the -W option that asks kickstart to create and change
        // exectionSiteDirectory before launching an executable.
        if (job.vdsNS.getBooleanValue(Pegasus.CREATE_AND_CHANGE_DIR_KEY)) {
            // pass the exectionSiteDirectory as an argument to kickstart
            gridStartArgs.append(" -W ").append(directory).append(' ');
            setScratchEnvVariable = true;
        } else if (job.vdsNS.getBooleanValue(Pegasus.CHANGE_DIR_KEY)) {
            // handle the -w option that asks kickstart to change
            // exectionSiteDirectory before launching an executable.
            gridStartArgs.append(" -w ").append(directory).append(' ');
            setScratchEnvVariable = true;
        } else {
            // set the directory key with the job
            // for kickstart -w and -W it is not set
            if (requiresToSetDirectory(job)) {
                job.setDirectory(directory);
            }
        }

        // PM-961 set the Pegasus scratch dir only for -w and -W cases
        // for rest we associate them in the styles
        if (setScratchEnvVariable) {
            job.envVariables.construct(ENV.PEGASUS_SCRATCH_DIR_KEY, directory);
        }

        if (job.vdsNS.getBooleanValue(Pegasus.TRANSFER_PROXY_KEY)) {
            job.setDirectory(null);
        }

        // check if the constituentJob type indicates staging of executable
        // The -X functionality is handled by the setup jobs that
        // are added as childern to the stage in jobs, unless they are
        // disabled and users set a property to set the xbit
        // Karan November 22, 2005
        if (mSetXBit && job.userExecutablesStagedForJob()) {
            // add the -X flag to denote turning on
            gridStartArgs.append(" -X ");
        }

        String statArgs =
                generateStatArgumentOptions(
                        job, stat, mRegisterOutputs, addPostScript, mDoIntegrityChecking);
        if (!statArgs.isEmpty()) {
            gridStartArgs.append(statArgs);
        } else if (mGenerateLOF) {
            // dostat is false. so no generation of stat option
            // but generate lof files nevertheless

            // inefficient check here again. just a prototype
            // we need to generate -S option only for non transfer jobs
            // generate the list of filenames file for the input and output files.
            if (!(job instanceof TransferJob)) {
                generateListofFilenamesFile(job.getInputFiles(), job, ".in.lof");
            }

            // for cleanup jobs no generation of stats for output files
            if (job.getJobType() != Job.CLEANUP_JOB) {
                generateListofFilenamesFile(job.getOutputFiles(), job, ".out.lof");
            }
        } /// end of mGenerateLOF

        // append any arguments that need to be passed
        // kickstart directly, set elsewhere
        if (job.vdsNS.containsKey(Pegasus.GRIDSTART_ARGUMENTS_KEY)) {
            gridStartArgs.append(job.vdsNS.get(Pegasus.GRIDSTART_ARGUMENTS_KEY)).append(' ');
        }

        if (mProps.generateKickstartExtraOptions() && mConcDAG != null) {
            gridStartArgs.append("-L ").append(mKickstartLabel).append(" ");
            gridStartArgs.append("-T ").append(mConcDAG.getMTime()).append(" ");
        }

        gridStartArgs.append(getKickstartTimeoutOptions(job));

        /*
        mLogger.log( "User executables staged for job " + job.getID() + " " + job.userExecutablesStagedForJob() ,
                     LogManager.DEBUG_MESSAGE_LEVEL );
        */

        // figure out job executable
        String jobExecutable =
                (!this.mUseFullPathToGridStart && job.userExecutablesStagedForJob())
                        ?
                        // the basename of the executable used for pegasus lite
                        // and staging of executables
                        "." + File.separator + job.getStagedExecutableBaseName()
                        :
                        // use whatever is set in the executable field
                        job.executable;

        long argumentLength =
                gridStartArgs.length() + jobExecutable.length() + 1 + job.strargs.length();

        // invoke is disabled if part of clustered job or because of a global disable
        // JIRA PM-526
        boolean disableInvoke =
                mDisableInvokeFunctionality
                        || partOfClusteredJob
                        || job.getJobType() != Job.COMPUTE_JOB; // PM-851

        if (!disableInvoke && (mInvokeAlways || argumentLength > mInvokeLength)) {
            if (!useInvoke(job, jobExecutable, gridStartArgs)) {
                mLogger.log("Unable to use invoke for job ", LogManager.ERROR_MESSAGE_LEVEL);
                return false;
            }
        } else {

            gridStartArgs.append(jobExecutable);

            gridStartArgs.append(' ').append(job.strargs);
        }

        job.setArguments(gridStartArgs.toString());
        job.setRemoteExecutable(gridStartPath);

        // PM-1461 wrap job with launcher if specified
        wrapJobWithGridStartLauncher(job);

        // all finished successfully
        return true;
    }

    /**
     * Wrap kickstart invocation with a launcher
     *
     * @param job
     */
    protected void wrapJobWithGridStartLauncher(Job job) {
        String launcher = job.vdsNS.getStringValue(Pegasus.GRIDSTART_LAUNCHER_KEY);
        String launcherArguments =
                job.vdsNS.getStringValue(Pegasus.GRIDSTART_LAUNCHER_ARGUMENTS_KEY);
        if (launcher == null) {
            return;
        }

        String existingExecutable = job.getRemoteExecutable();
        String existingArguments = job.getArguments();
        StringBuilder updatedArgs = new StringBuilder();

<<<<<<< HEAD
        // For panorama online monitoring we need to add this to get the
        // monitord ephemeral endpoint monitoring URL passed to Kickstart
        if( !job.envVariables.containsKey( "KICKSTART_MON_URL" ) )
            job.envVariables.construct("KICKSTART_MON_URL", "$ENV(KICKSTART_MON_URL)");
=======
        if (launcherArguments != null) {
            updatedArgs.append(launcherArguments).append(" ");
        }

        updatedArgs.append(existingExecutable);
>>>>>>> b91d602e

        if (existingArguments != null) {
            updatedArgs.append(existingArguments);
        }

        // launcher is the new executable for the job
        job.setRemoteExecutable(launcher);
        job.setArguments(updatedArgs.toString());

        mLogger.log(
                "Wrapped job "
                        + job.getID()
                        + " with launcher "
                        + job.getRemoteExecutable()
                        + " "
                        + job.getArguments(),
                LogManager.DEBUG_MESSAGE_LEVEL);

        return;
    }

    /**
     * It changes the paths to the executable depending on whether we want to transfer the
     * executable or not.
     *
     * <p><<<<<<< HEAD
     *
     * <p>If the worker package is being deployed dynamically, then the path is set to the =======
     *
     * <p>> * If the worker package is being deployed dynamically, then the path is set to the
     * >>>>>>> 4.9 exectionSiteDirectory where the worker package is deployed.
     *
     * <p>Else, we pick up the path from the site catalog that is passed as input
     *
     * @param constituentJob the <code>Job</code> containing the constituentJob description.
     * @param path the path to kickstart on the remote compute site, as determined from the site
     *     catalog.
     * @return the path that needs to be set as the executable
     */
    protected String handleTransferOfExecutable(Job job, String path) {
        Condor cvar = job.condorVariables;

        if (cvar.getBooleanValue("transfer_executable")) {
            SiteCatalogEntry site = mSiteStore.lookup("local");
            TransformationCatalogEntry entry =
                    this.getTransformationCatalogEntry(site.getSiteHandle());

            String gridStartPath =
                    (entry == null)
                            ?
                            // rely on the path determined from sc
                            getKickstartPath(site)
                            :
                            // the tc entry has highest priority
                            entry.getPhysicalTransformation();

            if (gridStartPath == null) {
                mLogger.log(
                        "Gridstart needs to be shipped from the submit host to pool"
                                + job.getSiteHandle()
                                + ".\nNo entry for it in pool local",
                        LogManager.ERROR_MESSAGE_LEVEL);
                throw new RuntimeException(
                        "GridStart needs to be shipped from submit host to site "
                                + job.getSiteHandle()
                                + " for job "
                                + job.getName());
            }

            return gridStartPath;
        } else if (mDynamicDeployment
                && job.runInWorkDirectory()
                && !mPegasusConfiguration.jobSetupForWorkerNodeExecution(job)) {

            // worker package deployment for sharedfs
            // pick up the path from the transformation catalog of
            // dynamic deployment
            // in case of pegasus lite mode, we dont look up here.
            TransformationCatalogEntry entry =
                    this.getTransformationCatalogEntry(job.getSiteHandle());
            if (entry == null) {
                // NOW THROWN AN EXCEPTION

                // should throw a TC specific exception
                StringBuffer error = new StringBuffer();
                error.append("Could not find entry in tc for lfn ")
                        .append(COMPLETE_TRANSFORMATION_NAME)
                        .append(" at site ")
                        .append(job.getSiteHandle());

                if (job.getSiteHandle().equalsIgnoreCase("local")) {
                    // for local site in case of worker package staging also
                    // we can pick up the path on submit host, if not staged
                    // PM-497
                    SiteCatalogEntry site = mSiteStore.lookup("local");
                    String p = this.getKickstartPath(site);

                    if (p != null) {
                        return p;
                    }
                }

                mLogger.log(error.toString(), LogManager.ERROR_MESSAGE_LEVEL);
                throw new RuntimeException(error.toString());
            }
            return entry.getPhysicalTransformation();
        } else {
            // the vanilla case where kickstart is pre installed or worker package
            // staging
            TransformationCatalogEntry entry =
                    this.getTransformationCatalogEntry(job.getSiteHandle());

            String ksProfilePath = (String) job.vdsNS.get(Pegasus.GRIDSTART_PATH_KEY);
            // PM-1552 path to kickstart from profile should have higher priority over the
            // transformation catalog entry. Starting 5.0 release, create-dir is launched via
            // pegasus lite for
            // worker package staging and needs to have just the base path to pegasus-kickstart
            String ksPath = ksProfilePath;
            if (ksProfilePath == null) {
                ksPath =
                        (entry == null)
                                ?
                                // rely on the path determined from profiles which is null
                                ksPath
                                :
                                // the tc entry has highest priority
                                entry.getPhysicalTransformation();
            }

            // we use full paths  for pegasus auxillary jobs
            // even when pegasus lite is used i.e mUseFullPathToGridStart is set to true
            boolean useFullPath = mUseFullPathToGridStart || job.getJobType() != Job.COMPUTE_JOB;
            if (useFullPath) {
                ksPath =
                        (ksPath == null)
                                ?
                                // rely on the path from the site catalog
                                path
                                : ksPath;
            } else {
                // pegasus lite case. we dont want to rely on site catalog
                // constructed path

                /* commented out for PM-1097
                ksPath = ( ksPath == null )?
                          this.EXECUTABLE_BASENAME ://use the basename
                          ksPath;
                */
                if (ksPath == null) {
                    ksPath = this.EXECUTABLE_BASENAME; // use the basename
                } else {
                    // PM-1097 check again to see if user had different gs profile set
                    if (ksProfilePath != null) {
                        // we prefer the kickstart path as determined from profile
                        // only for PegasusLite case.
                        ksPath = ksProfilePath;
                    }
                }
            }

            // sanity check
            if (ksPath == null) {
                StringBuilder error = new StringBuilder();
                error.append("Unable to determine path to kickstart for site ")
                        .append(job.getSiteHandle())
                        .append(" for job ")
                        .append(job.getID());
                if (path == null) {
                    // we know there was no path determined from site catalog.
                    error.append(" . ")
                            .append(
                                    "Make sure PEGASUS_HOME is set as an env profile in the site catalog for site ")
                            .append(job.getSiteHandle());
                }

                throw new RuntimeException(error.toString());
            }

            return ksPath;
        }
    }

    /**
     * Returns the transformation catalog entry for kickstart on a site
     *
     * @param site the site on which the entry is required
     * @return the entry if found else null
     */
    public TransformationCatalogEntry getTransformationCatalogEntry(String site) {
        List entries = null;
        try {
            entries =
                    mTCHandle.lookup(
                            Kickstart.TRANSFORMATION_NAMESPACE,
                            Kickstart.TRANSFORMATION_NAME,
                            Kickstart.TRANSFORMATION_VERSION,
                            site,
                            TCType.INSTALLED);
        } catch (Exception e) {
            // non sensical catching
            mLogger.log(
                    "Unable to retrieve entries from TC " + e.getMessage(),
                    LogManager.DEBUG_MESSAGE_LEVEL);
        }

        return (entries == null) ? null : (TransformationCatalogEntry) entries.get(0);
    }

    /**
     * Returns the default path to kickstart as constructed from the environment variable associated
     * with a site in the site catalog
     *
     * @param site the SiteCatalogEntry object for the site.
     * @return value if set else null
     */
    public String getKickstartPath(SiteCatalogEntry site) {

        // try to construct the default path on basis of
        // PEGASUS_HOME environment variable.
        String home = site.getPegasusHome();
        if (home == null) {
            return null;
        }

        StringBuffer ks = new StringBuffer();
        ks.append(home)
                .append(File.separator)
                .append("bin")
                .append(File.separator)
                .append(Kickstart.EXECUTABLE_BASENAME);
        return ks.toString();
    }

    /**
     * Returns the exectionSiteDirectory in which the constituentJob executes on the worker node.
     *
     * @param constituentJob
     * @return the full path to the exectionSiteDirectory where the constituentJob executes
     */
    public String getWorkerNodeDirectory(Job job) {
        // check for Pegasus Profile
        if (job.vdsNS.containsKey(Pegasus.WORKER_NODE_DIRECTORY_KEY)) {
            return job.vdsNS.getStringValue(Pegasus.WORKER_NODE_DIRECTORY_KEY);
        }

        if (mSLS.doesCondorModifications()) {
            // indicates the worker node exectionSiteDirectory is the exectionSiteDirectory
            // in which condor launches the job
            // JIRA PM-380
            return ".";
        }

        StringBuffer workerNodeDir = new StringBuffer();
        String destDir = mSiteStore.getEnvironmentVariable(job.getSiteHandle(), "wntmp");
        destDir = (destDir == null) ? "/tmp" : destDir;

        String relativeDir = mPOptions.getRelativeDirectory();

        workerNodeDir
                .append(destDir)
                .append(File.separator)
                .append(relativeDir.replaceAll("/", "-"))
                .
                // append( File.separator ).append( constituentJob.getCompleteTCName().replaceAll(
                // ":[:]*", "-") );
                append("-")
                .append(job.getID());

        return workerNodeDir.toString();
    }

    /**
     * Indicates whether the enabling mechanism can set the X bit on the executable on the remote
     * grid site, in addition to launching it on the remote grid site.
     *
     * @return true indicating Kickstart can set the X bit or not.
     */
    public boolean canSetXBit() {
        return true;
    }

    /**
     * Returns the value of the vds profile with key as Pegasus.GRIDSTART_KEY, that would result in
     * the loading of this particular implementation. It is usually the name of the implementing
     * class without the package name.
     *
     * @return the value of the profile key.
     * @see edu.isi.pegasus.planner.namespace.Pegasus#GRIDSTART_KEY
     */
    public String getVDSKeyValue() {
        return Kickstart.CLASSNAME;
    }

    /**
     * Returns a short textual description in the form of the name of the class.
     *
     * @return short textual description.
     */
    public String shortDescribe() {
        return Kickstart.SHORT_NAME;
    }

    /**
     * Returns the SHORT_NAME for the POSTScript implementation that is used to be as default with
     * this GridStart implementation.
     *
     * @param job
     * @return the id for the POSTScript.
     * @see POSTScript#shortDescribe()
     */
    public String defaultPOSTScript(Job job) {
        return this.defaultPOSTScript();
    }

    /**
     * Returns the SHORT_NAME for the POSTScript implementation that is used to be as default with
     * this GridStart implementation.
     *
     * @return the identifier for the PegasusExitCode POSTScript implementation.
     */
    public String defaultPOSTScript() {
        return PegasusExitCode.SHORT_NAME;
    }

    /**
     * Indicates whether the GridStart implementation can generate checksums of generated output
     * files or not
     *
     * @return boolean indicating whether can generate checksums or not
     */
    public boolean canGenerateChecksumsOfOutputs() {
        return true;
    }

    /**
     * Returns a boolean indicating whether we need to set the directory for the job or not.
     *
     * @param job the job for which to set directory.
     * @return
     */
    protected boolean requiresToSetDirectory(Job job) {
        // the cleanup, registration and chmod (PM-1701) jobs should never have directory set
        // as full path is specified in their arguments
        int type = job.getJobType();
        return (type != Job.CLEANUP_JOB && type != Job.REPLICA_REG_JOB && type != Job.CHMOD_JOB);
    }

    /**
     * Returns the directory in which the job should run.
     *
     * @param job the job in which the directory has to run.
     * @return
     */
    protected String getDirectory(Job job) {
        String execSiteWorkDir = mSiteStore.getInternalWorkDirectory(job);
        String workdir = (String) job.globusRSL.removeKey("directory"); // returns old value
        workdir = (workdir == null) ? execSiteWorkDir : workdir;

        return workdir;
    }

    /**
     * Triggers the creation of the kickstart input file, that contains the the remote executable
     * and the arguments with which it has to be invoked. The kickstart input file is created in the
     * submit directory.
     *
     * @param constituentJob the <code>Job</code> object containing the constituentJob description.
     * @param executable the path to the executable used.
     * @param args the arguments buffer for gridstart invocation so far.
     * @return boolean indicating whether kickstart input file was generated or not. false in case
     *     of any error.
     */
    private boolean useInvoke(Job job, String executable, StringBuffer args) {
        boolean result = true;

        String inputBaseName = job.jobName + "." + Kickstart.KICKSTART_INPUT_SUFFIX;

        // writing the stdin file
        File argFile = new File(mSubmitDir, inputBaseName);
        try {
            FileWriter input;
            input = new FileWriter(argFile);
            // the first thing that goes in is the executable name
            input.write(executable);
            input.write("\n");
            // write out all the arguments
            // one on each line
            StringTokenizer st = new StringTokenizer(job.strargs);
            while (st.hasMoreTokens()) {
                input.write(st.nextToken());
                input.write("\n");
            }
            // close the stream
            input.close();
        } catch (Exception e) {
            mLogger.log(
                    "Unable to write the kickstart input file for job "
                            + job.getCompleteTCName()
                            + " "
                            + e.getMessage(),
                    LogManager.ERROR_MESSAGE_LEVEL);
            return false;
        }

        // check if a directory is associated with the job
        String directory = job.getDirectory();
        if (directory != null) {
            // for PM-526
            // we want to trigger the -w option if a directory is associated with
            // the jobs
            args.append(" -w ").append(directory);
            job.setDirectory(null);
        }

        job.condorVariables.addIPFileForTransfer(argFile.getAbsolutePath());

        // add the -I argument to kickstart
        args.append(" -I ").append(inputBaseName).append(" ");
        return result;
    }

    /**
     * Constructs a kickstart setup constituentJob
     *
     * @param constituentJob the constituentJob to be run.
     * @param workerNodeTmp the worker node tmp to run the constituentJob in.
     * @return String
     */
    protected String constructSetupJob(Job job, String workerNodeTmp) {
        StringBuffer setup = new StringBuffer();

        setup.append("/bin/mkdir -p ").append(workerNodeTmp);

        return setup.toString();
    }

    /**
     * Constructs a kickstart setup constituentJob
     *
     * @param constituentJob the constituentJob to be run.
     * @param workerNodeTmp the worker node tmp to run the constituentJob in.
     * @return String
     */
    protected String constructCleanupJob(Job job, String workerNodeTmp) {
        StringBuffer setup = new StringBuffer();

        setup.append("/bin/rm -rf ").append(workerNodeTmp);

        return setup.toString();
    }

    /**
     * Constructs the prejob that fetches sls file, and then invokes transfer again.
     *
     * @param constituentJob the constituentJob for which the prejob is being created
     * @param headNodeURLPrefix String
     * @param headNodeDirectory String
     * @param workerNodeDirectory String
     * @param slsFile String
     * @return String containing the prescript invocation
     */
    protected String constructPREJob(
            Job job,
            String headNodeURLPrefix,
            String headNodeDirectory,
            String workerNodeDirectory,
            String slsFile) {

        File headNodeSLS = new File(headNodeDirectory, slsFile);
        return mSLS.invocationString(job, headNodeSLS);

        // first we need to get the sls file to worker node
        /*
        preJob.append( "printf \" " ).
               append( headNodeURLPrefix ).append( File.separator ).
               append( headNodeDirectory ).append( File.separator ).
               append( slsFile ).append( " \\n " ).
               append( "file://" ).append( workerNodeDirectory ).append( File.separator ).
               append( slsFile ).append( "\\n\"" ).
               append( " | " ).append( transfer ).append( " base mnt " );

        preJob.append( " && " );

        //now we need to get transfer to execute this sls file
        preJob.append( transfer ).append( " base mnt < " ).append( slsFile );
        */

    }

    /**
     * Returns the stat argument options to be appended for kick
     *
     * @param job
     * @param stat
     * @param registerOutputs
     * @param addPostScript
     * @param integrityChecksOn
     * @return
     */
    protected String generateStatArgumentOptions(
            Job job,
            boolean stat,
            boolean registerOutputs,
            boolean addPostScript,
            boolean integrityChecksOn) {

        // sanity check
        if (!(stat || registerOutputs || integrityChecksOn)
                || this.mDisableKickstartStatCompletely) {
            return "";
        }

        StringBuilder args = new StringBuilder();
        // PM-992 we stat outputs either if stat property is set
        // or registration is enabled. inputs are only stated if
        // stat property is turned on.
        if (stat || registerOutputs || integrityChecksOn) {
            // add the stat options to kickstart only for certain jobs for time being
            // and if the input variable is true
            if (job.getJobType() == Job.COMPUTE_JOB
                    ||
                    //                job.getJobType() == Job.STAGED_COMPUTE_JOB ||
                    job.getJobType() == Job.CLEANUP_JOB
                    || job.getJobType() == Job.STAGE_IN_JOB
                    || job.getJobType() == Job.INTER_POOL_JOB) {

                String lof;
                List files = new ArrayList(2);

                // inefficient check here again. just a prototype
                // we need to generate -S option only for non transfer jobs
                // generate the list of filenames file for the input and output files.
                if (!(job instanceof TransferJob) && stat) {
                    lof = generateListofFilenamesFile(job.getInputFiles(), job, ".in.lof");
                    if (lof != null) {
                        File file = new File(lof);
                        job.condorVariables.addIPFileForTransfer(lof);
                        // arguments just need basename . no path component
                        args.append(" -S @").append(file.getName()).append(" ");
                        files.add(file.getName());
                    }
                }

                if (stat) {
                    // for cleanup jobs no generation of stats for output files
                    if (job.getJobType() != Job.CLEANUP_JOB) {
                        lof = generateListofFilenamesFile(job.getOutputFiles(), job, ".out.lof");
                        if (lof != null) {
                            File file = new File(lof);
                            job.condorVariables.addIPFileForTransfer(lof);
                            // arguments just need basename . no path component
                            args.append(" -s @").append(file.getName()).append(" ");
                            files.add(file.getName());
                        }
                    }
                } else if (registerOutputs || integrityChecksOn) {
                    // PM-992 we generate lfn=pfn -s options on command line
                    // for files that need to be registered
                    if (job.getJobType() == Job.COMPUTE_JOB) {
                        for (PegasusFile file : job.getOutputFiles()) {
                            // going forward we should remove this check completely.
                            if (file.getRegisterFlag() || integrityChecksOn) {
                                args.append(" -s ")
                                        .append(file.getLFN())
                                        .append("=")
                                        .append(file.getLFN());
                            }
                        }
                    }
                }
                // add kickstart postscript that removes these files
                if (addPostScript) {
                    addCleanupPostScript(job, files);
                }
            }
        }
        args.append(" ");
        return args.toString();
    }

    /**
     * Writes out the list of filenames file for the job.
     *
     * @param files the list of <code>PegasusFile</code> objects contains the files whose stat
     *     information is required.
     * @param job the job
     * @param suffix the suffix to be applied to files
     * @return the full path to lof file created, else null if no file is written out.
     */
    protected String generateListofFilenamesFile(Set files, Job job, String suffix) {
        // sanity check
        if (files == null || files.isEmpty()) {
            return null;
        }

        String result = null;
        // writing the stdin file
        try {
            File f = new File(job.getFileFullPath(mSubmitDir, suffix));
            FileWriter input;
            input = new FileWriter(f);
            PegasusFile pf;
            for (Iterator it = files.iterator(); it.hasNext(); ) {
                pf = (PegasusFile) it.next();
                String lfn = pf.getLFN();
                StringBuilder sb = new StringBuilder();
                // to make sure that kickstart generates lfn attribute in statcall
                // element
                sb.append(lfn).append("=").append(lfn).append("\n");
                input.write(sb.toString());
            }
            // close the stream
            input.close();
            result = f.getAbsolutePath();

        } catch (IOException e) {
            mLogger.log(
                    "Unable to write the lof file for job "
                            + job.getID()
                            + " with suffix "
                            + suffix,
                    e,
                    LogManager.ERROR_MESSAGE_LEVEL);
        }

        return result;
    }

    /**
     * Constructs a condor variable in the condor profile namespace associated with the
     * constituentJob. Overrides any preexisting key values.
     *
     * @param constituentJob contains the constituentJob description.
     * @param key the key of the profile.
     * @param value the associated value.
     */
    private void construct(Job job, String key, String value) {
        job.condorVariables.construct(key, value);
    }

    /**
     * Condor Quotes a string
     *
     * @param string the string to be quoted.
     * @return quoted string.
     */
    private String quote(String string) {
        String result;
        try {
            mLogger.log("Unquoted Prejob is  " + string, LogManager.DEBUG_MESSAGE_LEVEL);
            result = CondorQuoteParser.quote(string, false);
            mLogger.log("Quoted Prejob is  " + result, LogManager.DEBUG_MESSAGE_LEVEL);
        } catch (CondorQuoteParserException e) {
            throw new RuntimeException("CondorQuoting Problem " + e.getMessage());
        }
        return result;
    }

    /**
     * Adds a /bin/rm post constituentJob to kickstart that removes the files passed. The post jobs
     * is added as an environment variable.
     *
     * @param constituentJob the constituentJob in which the post constituentJob needs to be added.
     * @param files the files to be deleted.
     */
    private void addCleanupPostScript(Job job, List files) {
        // sanity check
        if (files == null || !mDoStat || files.isEmpty()) {
            return;
        }

        // do not add if constituentJob already has a postscript specified
        if (job.envVariables.containsKey(this.KICKSTART_CLEANUP)) {
            mLogger.log(
                    "Not adding lof cleanup as another kickstart cleanup already exists",
                    LogManager.DEBUG_MESSAGE_LEVEL);
            return;
        }

        StringBuffer ps = new StringBuffer();
        // maybe later we might want to pick it up from the TC
        ps.append("/bin/rm -rf").append(" ");
        for (Iterator it = files.iterator(); it.hasNext(); ) {
            ps.append(it.next()).append(" ");
        }

        job.envVariables.construct(this.KICKSTART_CLEANUP, ps.toString());

        return;
    }

    /**
     * Generates the argument fragment related to kickstart -k and -K options
     *
     * @param job the job.
     * @return
     */
    private String getKickstartTimeoutOptions(Job job) {
        StringBuilder sb = new StringBuilder();

        // get the checkout time in seconds
        long checkpointTime = this.getJobCheckpointTimeInSeconds(job);

        if (checkpointTime == Long.MAX_VALUE) {
            // no value specified
            return sb.toString();
        }

        // expected time is the time after which kickstart sends
        // the TERM signal to job
        sb.append("-k ").append(checkpointTime).append(" ");

        long max = Long.MAX_VALUE;
        long multiplier = 60;
        if (job.vdsNS.containsKey(Pegasus.MAX_WALLTIME)) {
            max = job.vdsNS.getIntValue(Pegasus.MAX_WALLTIME, Integer.MAX_VALUE);
        } else if (job.globusRSL.containsKey(Globus.MAX_WALLTIME_KEY)) {
            max = job.globusRSL.getIntValue(Globus.MAX_WALLTIME_KEY, Integer.MAX_VALUE);
        } else if (job.vdsNS.containsKey(Pegasus.RUNTIME_KEY)) {
            // PM-962 last fallback to pegasus profile runtime which is in seconds
            max = job.vdsNS.getIntValue(Pegasus.RUNTIME_KEY, Integer.MAX_VALUE);
            multiplier = 1;
        }

        if (max == Long.MAX_VALUE) {
            // means user never specified a maxwalltime
            // or a malformed value
            // we don't determnine the -K parameter
            return sb.toString();
        }

        // maxwalltime is specified in minutes, while pegasus runtime
        // is in seconds. convert to seconds for kickstart
        max = max * multiplier;

        // we set the -K parameter to half the difference between
        // maxwalltime - checkpointTime
        long diff = max - checkpointTime;
        long minDiff = 10;
        if (diff < minDiff) {
            // throw error
            throw new RuntimeException(
                    "Insufficient difference between maxwalltime "
                            + max
                            + " and checkpoint time "
                            + checkpointTime
                            + " Should be at least "
                            + minDiff
                            + " seconds ");
        }

        // we divide the difference equaully.
        // give equal time to generate the checkpoint file and
        // the time to transfer the file
        // kill time is the time after which kickstart sends
        // the KILL signal to job
        sb.append("-K ").append(diff / 2).append(" ");

        return sb.toString();
    }

    /**
     * Returns the job's checkpoint time in seconds.
     *
     * @param j
     * @return job checkpointime in seconds, else Long.MAX_VALUE if not specified
     * @throws RuntimeException for malformed values
     */
    private long getJobCheckpointTimeInSeconds(Job job) {
        long time = Long.MAX_VALUE;

        // check for checkpoint.time that is specified in minutes.
        String key = Pegasus.CHECKPOINT_TIME_KEY;
        if (job.vdsNS.containsKey(key)) {
            // means there is expectation of timeout functionality
            time = job.vdsNS.getLongValue(key, Long.MAX_VALUE);
            if (time == Long.MAX_VALUE) {
                // malformed value
                throw new RuntimeException(
                        "Malformed Pegasus Profile "
                                + key
                                + " value "
                                + job.vdsNS.getStringValue(key)
                                + " for job "
                                + job.getID());
            }
            // pegasus checkpoint.time key is in minutes. convert to seconds.
            time = time * 60;
            return time;
        }

        // check for deprecated value
        key = Pegasus.DEPRECATED_CHECKPOINT_TIME_KEY;
        if (job.vdsNS.containsKey(key)) {
            // means there is expectation of timeout functionality
            time = job.vdsNS.getLongValue(key, Long.MAX_VALUE);
            if (time == Long.MAX_VALUE) {
                // malformed value
                throw new RuntimeException(
                        "Malformed Pegasus Profile "
                                + key
                                + " value "
                                + job.vdsNS.getStringValue(key)
                                + " for job "
                                + job.getID());
            }
            // log deprecated value
            mLogger.log(
                    "Deprecated Pegasus profile key " + key + " found for job " + job.getID(),
                    LogManager.DEBUG_MESSAGE_LEVEL);
        }
        return time;
    }
}<|MERGE_RESOLUTION|>--- conflicted
+++ resolved
@@ -652,6 +652,13 @@
             gridStartArgs.append(' ').append(job.strargs);
         }
 
+
+        // For panorama online monitoring we need to add this to get the
+        // monitord ephemeral endpoint monitoring URL passed to Kickstart
+        if( !job.envVariables.containsKey( "KICKSTART_MON_URL" ) )
+            job.envVariables.construct("KICKSTART_MON_URL", "$ENV(KICKSTART_MON_URL)");
+
+
         job.setArguments(gridStartArgs.toString());
         job.setRemoteExecutable(gridStartPath);
 
@@ -679,18 +686,11 @@
         String existingArguments = job.getArguments();
         StringBuilder updatedArgs = new StringBuilder();
 
-<<<<<<< HEAD
-        // For panorama online monitoring we need to add this to get the
-        // monitord ephemeral endpoint monitoring URL passed to Kickstart
-        if( !job.envVariables.containsKey( "KICKSTART_MON_URL" ) )
-            job.envVariables.construct("KICKSTART_MON_URL", "$ENV(KICKSTART_MON_URL)");
-=======
         if (launcherArguments != null) {
             updatedArgs.append(launcherArguments).append(" ");
         }
 
         updatedArgs.append(existingExecutable);
->>>>>>> b91d602e
 
         if (existingArguments != null) {
             updatedArgs.append(existingArguments);
