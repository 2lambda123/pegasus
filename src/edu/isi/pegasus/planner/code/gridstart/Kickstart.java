--- conflicted
+++ resolved
@@ -645,7 +645,6 @@
                 mLogger.log("Unable to use invoke for job ", LogManager.ERROR_MESSAGE_LEVEL);
                 return false;
             }
-<<<<<<< HEAD
         } else {
 
             gridStartArgs.append(jobExecutable);
@@ -657,20 +656,6 @@
         job.setArguments(gridStartArgs.toString());
         job.setRemoteExecutable(gridStartPath);
 
-=======
-        }
-        else{
-            
-             gridStartArgs.append( jobExecutable );
-
-             gridStartArgs.append(' ').append(job.strargs);
-        }
-
-
-        job.setArguments(gridStartArgs.toString());
-        job.setRemoteExecutable(gridStartPath);
-
->>>>>>> 0cf2d8a7
         //PM-1461 wrap job with launcher if specified
         wrapJobWithGridStartLauncher(job);
         
@@ -715,62 +700,13 @@
         return;
     }
 
-    /**
-<<<<<<< HEAD
-     * It changes the paths to the executable depending on whether we want to transfer the
-     * executable or not.
-     *
-     * <p>If the transfer_executable is set to true, then the executable needs to be shipped from
-     * the submit host meaning the local pool. This function changes the path of the executable to
-     * the one on the local pool, so that it can be shipped.
-     *
-     * <p>If the worker package is being deployed dynamically, then the path is set to the
-     * exectionSiteDirectory where the worker package is deployed.
-=======
-     * Wrap kickstart invocation with a launcher 
-     * 
-     * @param job 
-     */
-    protected void wrapJobWithGridStartLauncher(Job job) {
-        String launcher = job.vdsNS.getStringValue(Pegasus.GRIDSTART_LAUNCHER_KEY);
-        String launcherArguments = job.vdsNS.getStringValue(Pegasus.GRIDSTART_LAUNCHER_ARGUMENTS_KEY);
-        if (launcher == null){
-            return;
-        }
-        
-        String existingExecutable = job.getRemoteExecutable();
-        String existingArguments       = job.getArguments();
-        StringBuilder updatedArgs = new StringBuilder();
-        
-        if (launcherArguments != null ){
-            updatedArgs.append( launcherArguments ).append( " " );
-        }
-        
-        updatedArgs.append(existingExecutable);
-        
-        if (existingArguments != null ){
-            updatedArgs.append( existingArguments );
-        }
-        
-        //launcher is the new executable for the job
-        job.setRemoteExecutable(launcher);
-        job.setArguments(updatedArgs.toString());
-        
-        mLogger.log("Wrapped job " + job.getID() + " with launcher " +
-                    job.getRemoteExecutable() + " " + job.getArguments(),
-                    LogManager.DEBUG_MESSAGE_LEVEL);
-        
-        return;
-    }
-
+   
     /**
      * It changes the paths to the executable depending on whether we want to transfer the
      * executable or not.
      * 
->    *
      * If the worker package is being deployed dynamically, then the path is set
      * to the exectionSiteDirectory where the worker package is deployed.
->>>>>>> 0cf2d8a7
      *
      * <p>Else, we pick up the path from the site catalog that is passed as input
      *
