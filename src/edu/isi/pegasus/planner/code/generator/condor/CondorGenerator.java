--- conflicted
+++ resolved
@@ -1745,10 +1745,7 @@
         job.envVariables.construct( ENV.PEGASUS_WF_ID_ENV_KEY, dag.getWorkflowUUID());
         job.envVariables.construct( ENV.PEGASUS_WF_LABEL_ENV_KEY, dag.getLabel());
         job.envVariables.construct( ENV.PEGASUS_JOB_ID_ENV_KEY, job.getID() );
-<<<<<<< HEAD
-=======
         job.envVariables.construct( ENV.PEGASUS_SITE_ID_ENV_KEY, job.getSiteHandle() );
->>>>>>> 6b9ee6dd
     }
 
     /**
