--- conflicted
+++ resolved
@@ -72,14 +72,9 @@
 
     /** The bag of Pegasus Initialization objects */
     private PegasusBag mBag;
-<<<<<<< HEAD
-    
-    /**
-     * Connection properties to connect to the backend.
-     */
+
+    /** Connection properties to connect to the backend. */
     private Properties mConnectionProperties;
-=======
->>>>>>> 96a884ba
 
     /** The default constructor. */
     public XML() {
@@ -87,11 +82,7 @@
         mBag = new PegasusBag();
         mBag.add(PegasusBag.PEGASUS_LOGMANAGER, mLogger);
         mBag.add(PegasusBag.PEGASUS_PROPERTIES, PegasusProperties.nonSingletonInstance());
-<<<<<<< HEAD
         mConnectionProperties = new Properties();
-=======
-        // mSiteMap = new HashMap<String,SiteCatalogEntry>();
->>>>>>> 96a884ba
     }
 
     /**
@@ -104,11 +95,8 @@
      * @throws SiteCatalogException
      */
     public boolean connect(Properties props) throws SiteCatalogException {
-<<<<<<< HEAD
         mConnectionProperties = props;
-        
-=======
->>>>>>> 96a884ba
+
         if (props.containsKey("file")) {
             return connect(props.getProperty("file"));
         }
@@ -178,11 +166,9 @@
             throw new SiteCatalogException("Need to connect to site catalog before loading");
         }
 
-<<<<<<< HEAD
-        mParser = SiteCatalogXMLParserFactory.loadSiteCatalogXMLParser(this.mBag, this.mConnectionProperties, mFilename, sites);
-=======
-        mParser = SiteCatalogXMLParserFactory.loadSiteCatalogXMLParser(this.mBag, mFilename, sites);
->>>>>>> 96a884ba
+        mParser =
+                SiteCatalogXMLParserFactory.loadSiteCatalogXMLParser(
+                        this.mBag, this.mConnectionProperties, mFilename, sites);
 
         mLogger.logEventStart(
                 LoggingKeys.EVENT_PEGASUS_PARSE_SITE_CATALOG,
