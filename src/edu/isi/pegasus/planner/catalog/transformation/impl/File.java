/**
 *  Copyright 2007-2008 University Of Southern California
 *
 *  Licensed under the Apache License, Version 2.0 (the "License");
 *  you may not use this file except in compliance with the License.
 *  You may obtain a copy of the License at
 *
 *  http://www.apache.org/licenses/LICENSE-2.0
 *
 *  Unless required by applicable law or agreed to in writing,
 *  software distributed under the License is distributed on an "AS IS" BASIS,
 *  WITHOUT WARRANTIES OR CONDITIONS OF ANY KIND, either express or implied.
 *  See the License for the specific language governing permissions and
 *  limitations under the License.
 */

package edu.isi.pegasus.planner.catalog.transformation.impl;

import java.io.BufferedReader;
import java.io.BufferedWriter;
import java.io.FileNotFoundException;
import java.io.FileReader;
import java.io.FileWriter;
import java.io.IOException;
import java.io.InputStream;
import java.io.InputStreamReader;
import java.io.PrintWriter;
import java.io.Reader;
import java.util.ArrayList;
import java.util.Iterator;
import java.util.List;
import java.util.Map;
import java.util.TreeMap;
import java.util.TreeSet;

import edu.isi.pegasus.common.logging.LogManager;
import edu.isi.pegasus.common.logging.LogManagerFactory;
import edu.isi.pegasus.common.util.Boolean;
import edu.isi.pegasus.common.util.FileUtils;
import edu.isi.pegasus.common.util.ProfileParser;
import edu.isi.pegasus.common.util.ProfileParserException;
import edu.isi.pegasus.common.util.Separator;
import edu.isi.pegasus.planner.catalog.TransformationCatalog;
import edu.isi.pegasus.planner.catalog.classes.SysInfo;
import edu.isi.pegasus.planner.catalog.transformation.TransformationCatalogEntry;
import edu.isi.pegasus.planner.catalog.transformation.classes.NMI2VDSSysInfo;
import edu.isi.pegasus.planner.catalog.transformation.classes.TCType;
import edu.isi.pegasus.planner.catalog.transformation.classes.VDSSysInfo;
import edu.isi.pegasus.planner.classes.Notifications;
import edu.isi.pegasus.planner.classes.PegasusBag;
import edu.isi.pegasus.planner.classes.Profile;
import edu.isi.pegasus.planner.common.PegasusProperties;
import edu.isi.pegasus.planner.parser.ScannerException;

/**
 * This is the new file based TC implementation storing the contents of the file
 * in memory. For the old tc file implementation see OldTC.java
 *
 * @author Gaurang Mehta
 * @author Karan Vahi
 * @version $Revision$
 */
public class File  extends Abstract
    implements  TransformationCatalog{

    /**
     * The singleton handler to the contents of the transformation catalog.
     */
    private static File mTCFileHandle = null;

    /**
     * The LogManager object which is used to log all the messages.
     * It's values are set in the CPlanner (the main toolkit) class.
     */
    protected LogManager mLogger;

    /**
     * The List containing the user specified list of pools on which he wants
     * the dag to run.
     */
    protected List mvExecPools;

    /**
     * The Tree Map which stores the contents of the file.
     * The key is the transformationname.
     */
    private Map mTreeMap;

    /**
     * The path to the file based TC.
     */
    private String mTCFile;

    /**
     * The handle to the properties object.
     */
    private PegasusProperties mProps;
    
    
    /**
     * Boolean indicating whether to flush the contents back to the file on 
     * close.
     */
    private boolean mFlushOnClose;

    /**
     * Boolean indicating whether to modify the file URL or not
     *
     */
    private boolean modifyFileURL = true;

    /**
     * Returns an instance of the File TC.
     *
     * @return TransformationCatalog
     * @deprecated
     */
    public static TransformationCatalog getInstance() {
        if (mTCFileHandle == null) {
            PegasusBag bag = new PegasusBag();
            bag.add( PegasusBag.PEGASUS_LOGMANAGER,  LogManagerFactory.loadSingletonInstance() );
            bag.add( PegasusBag.PEGASUS_PROPERTIES, PegasusProperties.nonSingletonInstance() );
            mTCFileHandle = new File();
            mTCFileHandle.initialize( bag );
        }
        return mTCFileHandle;

    }

   
    /**
     * The default constructor.
     */
    public void File(){
        
    }
    
    /**
     * Initialize the implementation, and return an instance of the implementation.
     * 
     * @param bag  the bag of Pegasus initialization objects.
     * 
     */
    public void initialize ( PegasusBag bag ){
        mProps = bag.getPegasusProperties();
        mLogger = bag.getLogger();
        mFlushOnClose = false;
        modifyFileURL = Boolean.parse(mProps.getProperty( MODIFY_FOR_FILE_URLS_KEY),
                true );
        mTCFile = mProps.getTCPath();
        mTreeMap = new TreeMap();
        mLogger.log("TC Mode being used is " + this.getDescription(),
                    LogManager.CONFIG_MESSAGE_LEVEL);
        mLogger.log("TC File being used is " + mTCFile,
                    LogManager.CONFIG_MESSAGE_LEVEL);
        
        if (mTCFile == null) {
            throw new RuntimeException( "The File to be used as TC should be " +
                                        "defined with the property pegasus.catalog.transformation.file");
        } else {

          java.io.File f = new java.io.File(  mTCFile );
          
          if( f.exists()  ){
                populateTC();
            }
            else{
                mLogger.log("The Transformation Catalog file " + mTCFile +
                        " was not found", LogManager.DEBUG_MESSAGE_LEVEL);
            }
            
        }

    }
    

    /**
     * Returns a textual description of the transformation mode.
     *
     * @return String containing the description.
     */
    @Override
    public String getDescription() {
        String st = "New FILE TC Mode";
        return st;
    }

    /**
     * Returns TC entries for a particular logical transformation and/or on a
     * number of resources and/or of a particular type.
     * 
     * @param namespace String The namespace of the logical transformation.
     * @param name String the name of the logical transformation.
     * @param version String The version of the logical transformation.
     * @param resourceids List The List resourceid where the transformation is located. 
     *                    If <b>NULL</b> it returns all resources.
     * @param type TCType The type of the transformation to search for.
     *              If <b>NULL</b> it returns all types.
     * 
     * @return List Returns a list of TransformationCatalogEntry objects containing 
     *          the corresponding entries from the TC. Returns null if no entry found.
     * @throws Exception
     * @see edu.isi.pegasus.planner.catalog.transformation.classes.TCType
     * @see edu.isi.pegasus.planner.catalog.TransformationCatalogEntry
     */
    @Override
    public List<TransformationCatalogEntry> lookup( String namespace, String name, String version,
        List resourceids, TCType type ) throws Exception {
        logMessage("getTCEntries(String namespace,String name,String version," +
                   "List resourceids, TCType type");
        logMessage("\tgetTCEntries(" + namespace + ", " + name + ", " +
                   version + ", " +
                   resourceids + ", " + type);
        List results = null;
        if (resourceids != null) {
            for (Iterator i = resourceids.iterator(); i.hasNext(); ) {
                List tempresults = lookup(namespace, name, version,
                                                (String) i.next(), type);
                if (tempresults != null) {
                    if (results == null) {
                        results = new ArrayList();
                    }
                    results.addAll(tempresults);
                }
            }
        }
        else {
            List tempresults = lookup(namespace, name, version, (String)null,
                                            type);
            if (tempresults != null) {
                results = new ArrayList(tempresults.size());
                results.addAll(tempresults);
            }

        }
        return results;
    }

    /**
     * Returns TC entries for a particular logical transformation and/or on a 
     * particular resource and/or of a particular type.
     * 
     * @param namespace String The namespace of the logical transformation.
     * @param name String the name of the logical transformation.
     * @param version String The version of the logical transformation.
     * @param resourceid String The resourceid where the transformation is located.
     *                  If <B>NULL</B> it returns all resources.
     * @param type  TCType The type of the transformation to search for.
     *              If <B>NULL</b> it returns all types.
     * 
     * @return List Returns a list of TransformationCatalogEntry objects 
     *         containing the corresponding entries from the TC.
     *         Returns null if no entry found.
     * @throws Exception
     * 
     * @see edu.isi.pegasus.planner.catalog.transformation.classes.TCType
     * @see edu.isi.pegasus.planner.catalog.TransformationCatalogEntry
     */
    public List<TransformationCatalogEntry> lookup( String namespace, String name, String version,
        String resourceid, TCType type ) throws Exception {
        logMessage(
            "getTCEntries(String namespace, String name, String version, " +
            "String resourceId, TCType type)");
        logMessage("\t getTCEntries(" + namespace + ", " + name + ", " +
                   version +
                   "," + resourceid + ", " + type);
        List results = null;
        String lfn = Separator.combine(namespace, name, version);
        mLogger.log("Trying to get TCEntries for " +
                    lfn +
                    " on resource " + ( (resourceid == null) ? "ALL" :
                                       resourceid) + " of type " +
                    ( (type == null) ? "ALL" : type.toString()),
                    LogManager.DEBUG_MESSAGE_LEVEL);
        if (resourceid != null) {
            if (mTreeMap.containsKey(resourceid)) {
                Map lfnMap = (Map) mTreeMap.get(resourceid);
                if (lfnMap.containsKey(lfn)) {
                    List l = (List) lfnMap.get(lfn);
                    if (type != null && l != null) {
                        for (Iterator i = l.iterator(); i.hasNext(); ) {
                            TransformationCatalogEntry tc = (
                                TransformationCatalogEntry) i.next();
                            if (tc.getType().equals(type)) {
                                if (results == null) {
                                    results = new ArrayList();
                                }
                                results.add(tc);
                            }
                        }
                    }
                    else {
                        results = l;
                    }
                }
            }
        }
        else {
            //since resourceid is null return entries for all sites
            if (!mTreeMap.isEmpty()) {

                for (Iterator j = mTreeMap.values().iterator(); j.hasNext(); ) {
                    //check all maps for the executable.
                    Map lfnMap = (Map) j.next();
                    if (lfnMap.containsKey(lfn)) {
                        List l = (List) lfnMap.get(lfn);
                        if (type != null && l != null) {
                            for (Iterator i = l.iterator(); i.hasNext(); ) {
                                TransformationCatalogEntry tc = (
                                    TransformationCatalogEntry) i.next();
                                if (tc.getType().equals(type)) {
                                    if (results == null) {
                                        results = new ArrayList();
                                    }
                                    results.add(tc);
                                }
                            }
                        }
                        else {
                            //if the list returned is not empty keep adding to the result list.
                            if (l != null) {
                                if (results == null) {
                                    results = new ArrayList();
                                }
                                results.addAll(l);
                            }
                        }
                    }
                }
            }
        }
        return results;
    }

    /**
     * Get the list of Resource ID's where a particular transformation may reside.
     * @param   namespace String The namespace of the transformation to search for.
     * @param   name      String The name of the transformation to search for.
     * @param   version   String The version of the transformation to search for.
     * @param   type      TCType The type of the transformation to search for.<BR>
     *                    (Enumerated type includes SOURCE, STATIC-BINARY, DYNAMIC-BINARY, PACMAN, INSTALLED, SCRIPT)<BR>
     *                     If <B>NULL</B> it returns all types.
     * 
     * @return  List      Returns a list of Resource Id's as strings. Returns <B>NULL</B> if no results found.
     * 
     * @throws  Exception NotImplementedException if not implemented
     * @see edu.isi.pegasus.planner.catalog.transformation.classes.TCType
     */
    public List<String> lookupSites( String namespace, String name, String version,
        TCType type ) throws Exception {
        logMessage(
            "List getTCResourceIds(String namespace, String name, String " +
            "version, TCType type");
        logMessage("\t getTCResourceIds(" + namespace + ", " + name + ", " +
                   version +
                   ", " + type);
        List results = null;
        List lfnList = new ArrayList();
        if (name == null) {
            if (type == null) {
                //return all the resources only
                results = new ArrayList(mTreeMap.keySet());
                return results;
            }
        }
        //return all the entries to search for type
        lfnList.addAll(mTreeMap.values());

        List entries = null;
        for (Iterator i = lfnList.iterator(); i.hasNext(); ) {
            Map lfnMap = (Map) i.next();
            if (entries == null) {
                entries = new ArrayList();
            }
            if (name == null) {
                for (Iterator j = lfnMap.values().iterator(); j.hasNext(); ) {
                    entries.addAll( (List) j.next());
                }
            }
            else {
                if (lfnMap.containsKey(Separator.combine(namespace, name,
                    version))) {
                    entries.addAll( (List) lfnMap.get(Separator.combine(
                        namespace,
                        name,
                        version)));
                }
            }
        }
        TreeSet rset = null;
        for (Iterator i = entries.iterator(); i.hasNext(); ) {
            if (rset == null) {
                rset = new TreeSet();
            }
            TransformationCatalogEntry entry = (TransformationCatalogEntry) i.
                next();
            if (type == null) {
                rset.add(entry.getResourceId());
            }
            else {
                if (entry.getType().equals(type)) {
                    rset.add(entry.getResourceId());
                }
            }
        }
        if (rset != null) {
            results = new ArrayList();
            for (Iterator i = rset.iterator(); i.hasNext(); ) {
                results.add( (String) i.next());
            }
        }
        return results;
    }

    /**
     * Get the list of PhysicalNames for a particular transformation on a site/sites 
     * for a particular type/types;
     * 
     * @param  namespace  String The namespace of the transformation to search for.
     * @param  name       String The name of the transformation to search for.
     * @param  version    String The version of the transformation to search for.
     * @param  resourceid String The id of the resource on which you want to search. <BR>
     *                    If <B>NULL</B> then returns entries on all resources
     * @param  type       TCType The type of the transformation to search for. <BR>
     *                        (Enumerated type includes source, binary, dynamic-binary, pacman, installed)<BR>
     *                        If <B>NULL</B> then returns entries of all types.
     * 
     * @return List       Returns a List of <TransformationCatalongEntry> objects 
     *                    with the profiles not populated.
     * 
     * @throws Exception  NotImplementedException if not implemented.
     * @see edu.isi.pegasus.planner.catalog.transformation.classes.TCType
     */
    public List <TransformationCatalogEntry> lookupNoProfiles( String namespace, 
           String name,String version,String resourceid, TCType type ) throws Exception {
        logMessage("List getTCPhysicalNames(String namespace, String name," +
                   "String version, String resourceid,TCType type)");
        logMessage("\t getTCPhysicalNames(" + namespace + ", " + name + ", " +
                   version + ", " + resourceid + ", " + type + ")");
        List<TransformationCatalogEntry> results = null;
        List lfnMap = new ArrayList();
        /*
        int count[] = {
            0, 0, 0};
            */
        if (resourceid == null) {
            lfnMap.addAll(mTreeMap.values());
        }
        else {
            if (mTreeMap.containsKey(resourceid)) {
                lfnMap.add(mTreeMap.get(resourceid));
            }
            else {
                return null;
            }
        }

        for (Iterator i = lfnMap.iterator(); i.hasNext(); ) {
            Map lMap = (Map) i.next();
            if (lMap.containsKey(Separator.combine(namespace, name, version))) {
                for (Iterator j = ( (List) lMap.get(Separator.combine(
                    namespace,
                    name, version))).iterator(); j.hasNext(); ) {
                    TransformationCatalogEntry entry = (
                        TransformationCatalogEntry) j.next();
                    if (type != null) {
                        if (!entry.getType().equals(type)) {
                            continue;
                        }
                    }

                    if (results == null) {
                        results = new ArrayList<TransformationCatalogEntry>();
                    }
                    results.add(entry);
                }
            }
        }
        /*
        if (results != null) {
            results.add(count);
        }
        */
        return results;
    }

    /**
     * Get the list of LogicalNames available on a particular resource.
     * @param resourceid String The id of the resource on which you want to search
     * @param type       TCType The type of the transformation to search for. <BR>
     *                  (Enumerated type includes source, binary, dynamic-binary, pacman, installed)<BR>
     *                   If <B>NULL</B> then return logical name for all types.
     * 
     * @return List      Returns a list of String Arrays.
     *                   Each array contains the resourceid, logical transformation
     *                   in the format namespace::name:version and type.
     *                   Returns <B>NULL</B> if no results found.
     * 
     * @throws Exception  NotImplementedException if not implemented.
     */
    public List<String[]> getTCLogicalNames( String resourceid, TCType type ) throws
        Exception {
        logMessage("List getTCLogicalNames(String resourceid, TCType type)");
        logMessage("\t getTCLogicalNames(" + resourceid + "," + type + ")");
        List result = null;
        /*
        int[] length = {
            0, 0};
            */
        List lfnMap = new ArrayList();
        String lfn = null, resource = null, tctype = null;
        if (resourceid == null) {
            lfnMap.addAll(mTreeMap.values());
        }
        else {
            if (mTreeMap.containsKey(resourceid)) {
                lfnMap.add( (Map) mTreeMap.get(resourceid));
            }
            else {
                lfnMap = null;
            }
        }
        if (lfnMap != null) {
            for (Iterator i = lfnMap.iterator(); i.hasNext(); ) {
                for (Iterator j = ( (Map) i.next()).values().iterator();
                     j.hasNext(); ) {
                    for (Iterator k = ( (List) j.next()).iterator();
                         k.hasNext(); ) {
                        TransformationCatalogEntry tc = (
                            TransformationCatalogEntry) k.next();
                        String l = null, r = null, t = null;
                        if (type == null) {
                            l = tc.getLogicalTransformation();
                            r = tc.getResourceId();
                            t = tc.getType().toString();

                        }
                        else {
                            if (tc.getType().equals(type)) {
                                l = tc.getLogicalTransformation();
                                r = tc.getResourceId();
                                t = tc.getType().toString();
                            }
                        }
                        if (l != null && r != null && t != null) {
                            if (lfn == null ||
                                ! (lfn.equalsIgnoreCase(l) &&
                                   resource.equalsIgnoreCase(r) &&
                                   tctype.equalsIgnoreCase(t))) {
                                lfn = l;
                                resource = r;
                                tctype = t;
                                String[] s = {
                                    r, l, t};
                                //columnLength(s, length);
                                if (result == null) {
                                    result = new ArrayList(5);
                                }
                                result.add(s);
                            }
                        }
                    }
                }
            }
        }
        /*
        if (result != null) {
            result.add(length);
        }
        */
        return result;
    }

    /**
     * Get the list of Profiles associated with a particular logical transformation.
     * @param namespace  String The namespace of the transformation to search for.
     * @param name       String The name of the transformation to search for.
     * @param version    String The version of the transformation to search for.
     * 
     * @return List      Returns a list of Profile Objects containing profiles
     *                   assocaited with the transformation.
     *                   Returns <B>NULL</B> if no profiles found.
     * 
     * @throws Exception NotImplementedException if not implemented.
     * @see org.griphyn.cPlanner.classes.Profile
     */
    public List<Profile> lookupLFNProfiles( String namespace, String name, String version ) throws
        Exception {
        throw new UnsupportedOperationException("Not Implemented");
    }

    /**
     * Get the list of Profiles associated with a particular physical transformation.
     * @param pfn        The physical file name to search the transformation by.
     * @param resourceid String The id of the resource on which you want to search.
     * @param type       TCType The type of the transformation to search for. <br>
     *                   (Enumerated type includes source, binary, dynamic-binary, pacman, installed)<br>
     *
     * @throws Exception NotImplementedException if not implemented.
     * @return List      Returns a list of Profile Objects containing profiles 
     *                   assocaited with the transformation.
     *                   Returns <B>NULL</B> if no profiless found.
     * 
     * @see org.griphyn.cPlanner.classes.Profile
     */
    public List<Profile> lookupPFNProfiles( String pfn, String resourceid, TCType type ) throws
        Exception {
        logMessage(
            "getTCPfnProfiles(String pfn, String resourceid, TCType type)");
        logMessage("\t getTCPfnProfiles(" + pfn + "," + resourceid + "," +
                   type + ")");

        List result = null;
        List lfnMap = new ArrayList();
        if (mTreeMap.containsKey(resourceid)) {
            lfnMap.add( (Map) mTreeMap.get(resourceid));
        }
        for (Iterator i = lfnMap.iterator(); i.hasNext(); ) {
            for (Iterator j = ( (Map) i.next()).values().iterator();
                 j.hasNext(); ) {
                for (Iterator k = ( (List) j.next()).iterator(); k.hasNext(); ) {
                    TransformationCatalogEntry tc = (
                        TransformationCatalogEntry) k.next();
                    List profiles = null;
                    if (tc.getPhysicalTransformation().equals(pfn)) {
                        if (type == null || tc.getType().equals(type)) {
                            profiles = tc.getProfiles();
                        }
                        if (profiles != null) {
                            if (result == null) {
                                result = new ArrayList(10);
                            }
                            result.addAll(profiles);
                        }
                    }
                }
            }
        }
        return result;
    }

    /**
     * List all the contents of the TC
     *
     * @return List Returns a List of TransformationCatalogEntry objects.
     * @throws Exception
     */
    public List<TransformationCatalogEntry> getContents() throws Exception {
        List result = new ArrayList();
        for (Iterator i = mTreeMap.values().iterator(); i.hasNext(); ) {
            for (Iterator j = ( (Map) i.next()).values().iterator();
                 j.hasNext(); ) {
                for (Iterator k = ( (List) j.next()).iterator(); k.hasNext(); ) {
                    TransformationCatalogEntry tc = (
                        TransformationCatalogEntry) k.next();
                    result.add(tc);
                }

            }
        }
        /*     List result = null;
             int[] length = {0, 0, 0, 0, 0};
             for ( Iterator i = mTreeMap.values().iterator(); i.hasNext(); ) {
                 for ( Iterator j = ( ( Map ) i.next() ).values().iterator();
                     j.hasNext(); ) {
         for ( Iterator k = ( ( List ) j.next() ).iterator(); k.hasNext(); ) {
                         TransformationCatalogEntry tc = (
                             TransformationCatalogEntry ) k.next();
                         if ( result == null ) {
                             result = new ArrayList( 10 );
                         }
                         String[] s = {tc.getResourceId(),
                             tc.getLogicalTransformation(),
                             tc.getPhysicalTransformation(),
         tc.getType().toString(), tc.getVDSSysInfo().toString(),
                             ( ( tc.getProfiles() != null ) ?
         ProfileParser.combine( tc.getProfiles() ) : "NULL" )};
                         columnLength( s, length );
                         result.add( s );
                     }
                 }
             }
             if ( result != null ) {
                 result.add( length );
             }
         */
        return result;
    }

    /**
     *  ADDITIONS
     */

    /**
     * Add multiple TCEntries to the Catalog.
     * 
     * @param tcentry List Takes a list of TransformationCatalogEntry objects as input
     * 
     * @throws Exception
     * @return number of insertions On failure,throw an exception, don't use zero.
     * 
     * @see edu.isi.pegasus.planner.catalog.TransformationCatalogEntry
     */
    public int insert(List<TransformationCatalogEntry> entries) throws
        Exception {
        for (int i = 0; i < entries.size(); i++) {
            TransformationCatalogEntry entry = ( (TransformationCatalogEntry)
                                                entries.get(i));
            this.insert(entry);
        }
        return entries.size();

    }

    /**
     * Add single TCEntry to the Catalog.
     * @param tcentry Takes a single TransformationCatalogEntry object as input
     * @throws Exception
     * 
     * @return number of insertions, should always be 1. On failure,
     * throw an exception, don't use zero.
     * 
     * @see edu.isi.pegasus.planner.catalog.TransformationCatalogEntry
     */
    public int insert(TransformationCatalogEntry entry) throws
        Exception {
        return this.insert(entry.getLogicalNamespace(),
                        entry.getLogicalName(), entry.getLogicalVersion(),
                        entry.getPhysicalTransformation(),
                        entry.getType(), entry.getResourceId(), null,
                        entry.getProfiles(), entry.getSysInfo()) ;
    }

    /**
     * Add single TCEntry object temporarily to the in memory Catalog.
     * This is a hack to get around for adding soft state entries to the TC
     * @param tcentry Takes a single TransformationCatalogEntry object as input
     * @param write boolean enable write commits to backed catalog or not.
     * @throws Exception
     * 
     * @return number of insertions, should always be 1. On failure,
     * throw an exception, don't use zero.
     *
     * 
     * @see edu.isi.pegasus.planner.catalog.TransformationCatalogEntry
     */
    public int insert(TransformationCatalogEntry entry, boolean write) throws
        Exception {
    	if (this.addTCEntry(entry.getLogicalNamespace(),
                        entry.getLogicalName(), entry.getLogicalVersion(),
                        entry.getPhysicalTransformation(),
                        entry.getType(), entry.getResourceId(), null,
                        entry.getProfiles(), entry.getSysInfo(), 
                        entry.getNotifications(), write)){
    		return 1;
    	}else{
    		throw new RuntimeException("Failed to add TransformationCatalogEntry " + entry.getLogicalName());
    	}
        
    }

    /**
     * Add an single entry into the transformation catalog.
     *
     * @param namespace    String The namespace of the transformation to be added (Can be null)
     * @param name         String The name of the transformation to be added.
     * @param version      String The version of the transformation to be added. (Can be null)
     * @param physicalname String The physical name/location of the transformation to be added.
     * @param type        TCType  The type of the physical transformation.
     * @param resourceid   String The resource location id where the transformation is located.
     * @param lfnprofiles     List   The List of Profile objects associated with a Logical Transformation. (can be null)
     * @param pfnprofiles     List   The List of Profile objects associated with a Physical Transformation. (can be null)
     * @param sysinfo     SysInfo  The System information associated with a physical transformation.
     * 
     * @return number of insertions, should always be 1. On failure,
     * throw an exception, don't use zero.
     *
     * 
     * @throws Exception
     *
     * @see edu.isi.pegasus.planner.catalog.TransformationCatalogEntry
     * @see edu.isi.pegasus.planner.catalog.classes.SysInfo
     * @see org.griphyn.cPlanner.classes.Profile
     */
    public int insert(String namespace, String name,
                              String version,
                              String physicalname, TCType type,
                              String resourceid,
                              List pfnprofiles, List lfnprofiles,
                              SysInfo system) throws
        Exception {
        if(this.addTCEntry(namespace, name, version, physicalname, type,
                               resourceid, lfnprofiles, pfnprofiles, system, null, true)) {
        	return 1;
        }else{
        	throw new RuntimeException("Failed to add TransformationCatalogEntry " + name);
        }
    }

    /**
     * Add an single entry into the transformation catalog.
     *
     * @param namespace    the namespace of the transformation to be added (Can be null)
     * @param name         the name of the transformation to be added.
     * @param version      the version of the transformation to be added. (Can be null)
     * @param physicalname the physical name/location of the transformation to be added.
     * @param type         the type of the physical transformation.
     * @param resourceid   the resource location id where the transformation is located.
     * @param lfnprofiles  the List of <code>Profile</code> objects associated
     *                     with a Logical Transformation. (can be null)
     * @param pfnprofiles  the list of <code>Profile</code> objects associated
     *                     with a Physical Transformation. (can be null)
     * @param system       the System information associated with a physical
     *                     transformation.
     * @param invokes      the Notifications associated with the 
     *                     transformation.
     * @param write        boolean to commit changes to backend catalog
     * @return boolean     true if succesfully added, returns false if error and
     *                     throws exception.
     *
     * @throws Exception
     *
     * @see org.griphyn.common.catalog.TransformationCatalogEntry
     * @see edu.isi.pegasus.planner.catalog.classes.SysInfo
     * @see org.griphyn.cPlanner.classes.Profile
     */
    protected boolean addTCEntry(String namespace, String name,
                              String version,
                              String physicalname, TCType type,
                              String resourceid,
                              List pfnprofiles, List lfnprofiles,
                              SysInfo system,
                              Notifications invokes,
                              boolean write) throws
        Exception {

        TransformationCatalogEntry entry = new TransformationCatalogEntry();
        entry.setLogicalNamespace(namespace);
        entry.setLogicalName(name);
        entry.setLogicalVersion(version);
        entry.setPhysicalTransformation(physicalname);
        entry.setType(type);
        entry.setResourceId(resourceid);
        entry.addProfiles(lfnprofiles);
        entry.addProfiles(pfnprofiles);
        entry.setVDSSysInfo( NMI2VDSSysInfo.nmiToVDSSysInfo(system) );
        entry.addNotifications(invokes);
        

        Map lfnMap = null;
        if (mTreeMap.containsKey(resourceid)) {
            lfnMap = (Map) mTreeMap.get(resourceid);
        }
        else {
            lfnMap = new TreeMap();
            mTreeMap.put(resourceid, lfnMap);
        }

        List pfnList = null;
        if (lfnMap.containsKey(entry.getLogicalTransformation())) {
            pfnList = (List) lfnMap.get(entry.getLogicalTransformation());
        }
        else {
            pfnList = new ArrayList(2);
            lfnMap.put(entry.getLogicalTransformation(), pfnList);
        }
        boolean add = true;
        for (Iterator i = pfnList.iterator(); i.hasNext(); ) {
            TransformationCatalogEntry test = (TransformationCatalogEntry) i.
                next();
            if (test.equals(entry)) {
                add = false;
            }
        }
        if (add) {
            pfnList.add(entry);
            if (write) {
            	mFlushOnClose = true;
                //writeTC();
            }
        }
        else {
            mLogger.log("TC Entry already exists. Skipping",
                        LogManager.DEBUG_MESSAGE_LEVEL);
        }
        return true;

    }

    /**
     * Add additional profile to a logical transformation .
     * 
     * @param namespace String The namespace of the transformation to be added. (can be null)
     * @param name      String The name of the transformation to be added.
     * @param version   String The version of the transformation to be added. (can be null)
     * @param profiles  List   The List of Profile objects that are to be added 
     *                  to the transformation.
     * 
     * @return number of insertions. On failure, throw an exception, don't use zero.
     *
     * @throws Exception
     * @see org.griphyn.cPlanner.classes.Profile
     */
    public int addLFNProfile(String namespace, String name,
                                   String version,
                                   List profiles) throws Exception {
        throw new UnsupportedOperationException("Not Implemented");
    }

    /**
     * Add additional profile to a physical transformation.
     * @param pfn  String       The physical name of the transformation
     * @param type      TCType The type of transformation that the profile is 
     *                  associated with.
     * @param resourcename String The resource on which the physical transformation exists
     * @param profiles   The List of Profile objects that are to be added
     *                   to the transformation.
     * @return number of insertions. On failure, throw an exception, don't use zero.
     *
     * @throws Exception
     * @see org.griphyn.cPlanner.classes.Profile
     */
    public int addPFNProfile(String pfn, TCType type,
                                   String resourcename,
                                   List profiles) throws Exception {
        throw new UnsupportedOperationException("Not Implemented");
    }

    /**
     * DELETIONS
     */

    /**
     * Delete all entries in the transformation catalog for a give logical tranformation and/or on a resource and/or of
     * a particular type
     * @param namespace   String The namespace of the transformation to be deleted. (can be null)
     * @param name        String The name of the transformation to be deleted.
     * @param version     String The version of the transformation to be deleted. ( can be null)
     * @param resourceid String The resource id for which the transformation is to be deleted.
     *                          If <B>NULL</B> then transformation on all resource are deleted
     * @param type TCType The type of the transformation. If <B>NULL</B> then all types are deleted for the transformation.
     * @throws Exception
     * 
     * @return the number of removed entries.
     * 
     * @see edu.isi.pegasus.planner.catalog.transformation.classes.TCType
     */
    public int removeByLFN(String namespace, String name,
                                         String version, String resourceid,
                                         TCType type) throws Exception {
        throw new UnsupportedOperationException("Not Implemented");
    }
    /**
     * Delete all entries in the transformation catalog for pair of logical and physical transformation.
     * @param physicalname String The physical name of the transformation
     * @param namespace String The namespace assocaited in the logical name of the transformation.
     * @param name String The name of the logical transformation.
     * @param version String The version number of the logical transformation.
     * @param resourceid String The resource on which the transformation is to be deleted.
     *                          If <B>NULL</B> then it searches all the resource id.
     * @param type TCType The type of transformation. If <B>NULL</B> then it search and deletes entries for all types.
     * @throws Exception
     * 
     * @return the number of removed entries.
     * 
     * @see edu.isi.pegasus.planner.catalog.transformation.classes.TCType
     */
    public int removeByPFN(String physicalname,
                                          String namespace,
                                          String name, String version,
                                          String resourceid, TCType type) throws
        Exception {
        throw new UnsupportedOperationException("Not Implemented");
    }

    /**
     * Delete a particular type of transformation, and/or on a particular resource
     * @param type TCType The type of the transformation
     * @param resourceid String The resource on which the transformation exists.
     *                           If <B>NULL</B> then that type of transformation is deleted from all the resources.
     * @throws Exception
     * 
     * @return the number of removed entries.
     * 
     * @see edu.isi.pegasus.planner.catalog.transformation.classes.TCType
     */
    public int removeByType(TCType type, String resourceid) throws
        Exception {
        throw new UnsupportedOperationException("Not Implemented");
    }

    /**
     * Deletes entries from the catalog which have a particular system information.
     * @param sysinfo SysInfo The System Information by which you want to delete
     * 
     * @return the number of removed entries.
     * 
     * @see edu.isi.pegasus.planner.catalog.classes.SysInfo
     * @throws Exception
     */
    public int removeBySysInfo( SysInfo sysinfo) throws
        Exception {
        throw new UnsupportedOperationException("Not Implemented");
    }

    /**
     * Delete all entries on a particular resource from the transformation catalog.
     * @param resourceid String The resource which you want to remove.
     * @throws Exception
     * 
     * @return the number of removed entries.
     */
    public int removeBySiteID(String resourceid) throws Exception {

        if (mTreeMap.containsKey(resourceid)) {
            mTreeMap.remove(resourceid);
            mFlushOnClose = true;
            //writeTC();
            return 1;
        }else{
        	return 0;
        }
        
    }

    /**
     * Deletes the entire transformation catalog. CLEAN............. USE WITH CAUTION.
     * 
     * @return the number of removed entries.
     * 
     * @throws Exception
     */
    public int clear() throws Exception {
    	int length = mTreeMap.size();
        mTreeMap.clear();
        mFlushOnClose = true;
        return length;
    }

    /**
     * Delete a list of profiles or all the profiles associated with a pfn on a 
     * resource and of a type.
     * 
     * @param physicalname String The physical name of the transformation.
     * @param type TCType The type of the transformation.
     * @param resourceid String The resource of the transformation.
     * @param profiles List The list of profiles to be deleted. If <B>NULL</B> then all profiles for that pfn+resource+type are deleted.
     * 
     * @return the number of removed entries.
     * 
     * @see org.griphyn.cPlanner.classes.Profile
     * @throws Exception
     */ 
    public int deletePFNProfiles(String physicalname, TCType type,
                                      String resourceid, List profiles) throws
        Exception {
        throw new UnsupportedOperationException("Not Implemented");
    }
    /**
     * Delete a list of profiles or all the profiles associated with a logical 
     * transformation.
     * 
     * @param namespace String  The namespace of the logical transformation.
     * @param name String The name of the logical transformation.
     * @param version String The version of the logical transformation.
     * @param profiles List The List of profiles to be deleted. If <B>NULL</B> 
     *                 then all profiles for the logical transformation are deleted.
     * 
     * @return the number of removed entries.
     * 
     * @see org.griphyn.cPlanner.classes.Profile
     * @throws Exception
     */
    public int deleteLFNProfiles(String namespace, String name,
                                      String version, List profiles) throws
        Exception {
        throw new UnsupportedOperationException("Not Implemented");
    }

    public boolean connect(java.util.Properties props) {
        //not implemented
        return true;
    }

    public boolean isClosed() {
        
        return (this.mTreeMap == null);
    }

    public void close() {
    	try{
    		if(mFlushOnClose){
    			writeTC();
    			this.mFlushOnClose = false;
    		}
    	}finally{	
    		this.mTreeMap = null;
    		this.mTCFile = null;
    		
    	}
    }

    private void writeTC() {
        PrintWriter writer = null;
        try {
            mLogger.log("Starting to write the TC file",
                        LogManager.DEBUG_MESSAGE_LEVEL);
            writer = new PrintWriter(new BufferedWriter(new FileWriter(
                mTCFile, false)));

        }
        catch (IOException e) {
            mLogger.log(
                "Unable to open TC File for writing\"" + mTCFile, e,
                LogManager.ERROR_MESSAGE_LEVEL);
        }
        int count = 0;
        for (Iterator i = mTreeMap.values().iterator(); i.hasNext(); ) {
            //get all the values from the main map
            for (Iterator j = ( (Map) i.next()).values().iterator();
                 j.hasNext(); ) {
                //for each resource and each logical transformatino get the arraylist.
                for (Iterator k = ( (List) j.next()).iterator(); k.hasNext(); ) {
                    //start printing each entry
                    writer.println( ( (TransformationCatalogEntry) k.next()).
                                   toTCString());
                    count++;

                }

            }
        }
        mLogger.log("Written " + count +
                    " entries back to the TC file",
                    LogManager.DEBUG_MESSAGE_LEVEL);
        writer.flush();
        writer.close();
        mLogger.log( "Starting to write the TC file - DONE",
                     LogManager.DEBUG_MESSAGE_LEVEL);
    }

    /**
     * Computes the maximum column lenght for pretty printing.
     *
     * @param s String[]
     * @param count int[]
     */
    /*
    private static void columnLength(String[] s, int[] count) {
        for (int i = 0; i < count.length; i++) {
            if (s[i].length() > count[i]) {
                count[i] = s[i].length();
            }
        }

    }*/

    /**
     * Populates the internal copy of the transformation catalog from a byte
     * stream (input stream). Used in webservices, when clients upload their files.
     * It uses the default character encoding.
     *
     * @param reader  the <code>InputStrean</code> containing the bytes to be
     *                read.
     * @return boolean
     */
    private boolean populateTC(InputStream reader) {
        return populateTC(new InputStreamReader(reader));
    }

    /**
     * Populates the internal copy of the transformation catalog from the file
     * containing the transformation catalog in the 6 column format.
     *
     * @return boolean
     */
    private boolean populateTC() {
        boolean result = false;

        try {
            result = populateTC(new FileReader(mTCFile));
        } catch (IOException e) {
            mLogger.log("Unable to open the file " +
                        mTCFile, e, LogManager.ERROR_MESSAGE_LEVEL);
            return false;
        }
        return result;
    }

    /**
     * Adds multiple entries into the TC.  Calls the above api multiple times.
     *
     * @param reader  the input stream from where to read the contents of the
     *                transformation catalog.
     * @return boolean
     */
    private boolean populateTC(Reader reader) {
        BufferedReader buf = new BufferedReader(reader);
        // String profilestring = null;
        int linecount = 0;
        int count = 0;
        try {
            String line = null;
            //buf = new BufferedReader( new FileReader( mTCFile ) );
            while ( (line = buf.readLine()) != null) {
                boolean profile_error=false;
                linecount++;
                if (! (line.startsWith("#") ||
                       line.trim().length() == 0)) {
                    TransformationCatalogEntry tc = new
                        TransformationCatalogEntry();
                    String[] tokens = line.trim().split("[ \t]+", 6);
					if (tokens.length < 5) {
						throw new ScannerException(linecount,
								"Invalid TC entry format.");
					}
                    for (int i = 0; i < tokens.length; i++) {
                        switch (i) {
                            case 0: //poolname
                                tc.setResourceId(tokens[i]);
                                break;
                            case 1: //logical transformation name
                                if (tokens[i].indexOf("__") != -1) {
                                    mLogger.log(
                                        "Logical Transformations in the new File TC " +
                                        "are represented as NS::NAME:VER",
                                        LogManager.ERROR_MESSAGE_LEVEL);
                                    mLogger.log("Assuming " + tokens[i] +
                                                " as just the transformation NAME.",
                                                LogManager.DEBUG_MESSAGE_LEVEL);
                                }
                                tc.setLogicalTransformation(tokens[i]);
                                break;
                            case 2: //pfn
                                tc.setPhysicalTransformation(tokens[i]);
                                break;
                            case 3: //type
                                if( tokens[i].equalsIgnoreCase( "null") ){
                                    tc.setType( TCType.INSTALLED );
                                }
                                else if ( tokens[i].equalsIgnoreCase( "STATIC_BINARY") ){
                                    //if entry is static binary we set it to stageable
                                    tc.setType( TCType.STAGEABLE );
                                }
                                else{
                                    //set to whatever the value was
                                	tc.setType(TCType.valueOf(tokens[i]));
                                }
                                /*
                                tc.setType( (tokens[i].equalsIgnoreCase(
                                    "null")) ?
                                           TCType.INSTALLED :
                                           TCType.valueOf(tokens[i]));
                                */
                                break;
                            case 4: //systeminfo
                                tc.setVDSSysInfo( (tokens[i].equalsIgnoreCase(
                                    "null")) ?
                                              new VDSSysInfo(null) :
                                              new VDSSysInfo(tokens[i]));
                                break;
                            case 5: //profile string
                                if (!tokens[i].equalsIgnoreCase("null")) {
                                    try {
                                        tc.addProfiles(ProfileParser.parse(
                                            tokens[
                                            i]));
                                    }
                                    catch (ProfileParserException ppe) {
                                        mLogger.log(
                                            "Could not parse profile(s) for transformation \""+
                                            tc.getLogicalTransformation()+
                                            "\" on site \""+ tc.getResourceId()+
                                            "\" on line " + linecount,
                                            LogManager.ERROR_MESSAGE_LEVEL);    
                                         mLogger.log(
                                            ppe.getMessage() + " at position "+ ppe.getPosition() +
                                            " for the string \"" + tokens[i]+"\"",
                                            LogManager.ERROR_MESSAGE_LEVEL);
                                         mLogger.log("Ignoring the current transformation. Please fix the profiles shown above."
                                                     ,LogManager.ERROR_MESSAGE_LEVEL);
                                        
                                         profile_error=true;
                                         continue;
                                    }
                                    catch (RuntimeException e) {
                                        mLogger.log(
                                            "Ignoring errors while parsing profile in Transformation Catalog on line " +
                                            linecount, e,
                                            LogManager.WARNING_MESSAGE_LEVEL);
                                       
                                    }
                                    
                                }
                                break;
                            default:
                                mLogger.log("Line " + linecount +
                                            " : Humm no need to be in default",
                                            LogManager.ERROR_MESSAGE_LEVEL);
                        } //end of switch
                    } //end of for loop
                    if (profile_error){
                        //if there is an error while parsing the profile
                        //Skip adding the entry to TC (As Per JIRA PM-164
                        continue;
                    }
                    
                    // if (count > 0) {

                    //   mLogger.logMessage("Loading line number" + linecount +
                    //                    " to the map", 1);
                    Map lfnMap = null;
                    if (!mTreeMap.containsKey(tc.getResourceId())) {
                        lfnMap = new TreeMap();
                    }
                    else {
                        lfnMap = (Map) mTreeMap.get(tc.getResourceId());
                    }
                    List entries = null;
                    if (!lfnMap.containsKey(tc.getLogicalTransformation())) {
                        entries = new ArrayList(3);
                    }
                    else {
                        entries = (List) lfnMap.get(tc.
                            getLogicalTransformation());
                    }
                    if(modifyFileURL){
                    	entries.add( Abstract.modifyForFileURLS(tc) );
                    }else{
                    	entries.add(tc);
                    }
                    lfnMap.put(tc.getLogicalTransformation(), entries);
                    mTreeMap.put(tc.getResourceId(), lfnMap);
                    count++;
                } //end of if "#"
            } //end of while line
            mLogger.log("Loaded " + count + " entries to the TC Map",
                        LogManager.DEBUG_MESSAGE_LEVEL);
            buf.close();
            return true;
        }
        catch (FileNotFoundException ex) {
            mLogger.log("The tc text file " + mTCFile +
                        " was not found", LogManager.ERROR_MESSAGE_LEVEL);
            mLogger.log("Considering it as Empty TC",
                        LogManager.ERROR_MESSAGE_LEVEL);
            return true;
        }
        catch (IOException e) {
            mLogger.log("Unable to open the file " +
                        mTCFile, e, LogManager.ERROR_MESSAGE_LEVEL);
            return false;
        }
        catch (IllegalStateException e) {
            mLogger.log("On line " + linecount + "in File " +
                        mTCFile + "\n", e, LogManager.ERROR_MESSAGE_LEVEL);
            return false;
        }
        catch (Exception e) {
            mLogger.log(
                "While loading entries into the map on line " + linecount +
                "\n", e, LogManager.ERROR_MESSAGE_LEVEL);
            return false;
        }
    }
    
    /**
     * Returns the file source.
     * 
     * @return the file source if it exists , else null
     */
    public java.io.File getFileSource(){
<<<<<<< HEAD
        return new java.io.File( mTCFile );
    }

=======
        java.io.File f = null;
        if( mTCFile != null ){
            f = new  java.io.File( mTCFile );
            if( f.canRead() ){
                return f;
            }
        }
        return f;
    }
    
>>>>>>> f045b73b
    /**
     * Logs the message to a logging stream. Currently does not log to any stream.
     *
     * @param msg  the message to be logged.
     */
    protected void logMessage(String msg) {
        //mLogger.logMessage("[Shishir] Transformation Catalog : " + msg);
    }

}<|MERGE_RESOLUTION|>--- conflicted
+++ resolved
@@ -1370,11 +1370,6 @@
      * @return the file source if it exists , else null
      */
     public java.io.File getFileSource(){
-<<<<<<< HEAD
-        return new java.io.File( mTCFile );
-    }
-
-=======
         java.io.File f = null;
         if( mTCFile != null ){
             f = new  java.io.File( mTCFile );
@@ -1385,7 +1380,6 @@
         return f;
     }
     
->>>>>>> f045b73b
     /**
      * Logs the message to a logging stream. Currently does not log to any stream.
      *
